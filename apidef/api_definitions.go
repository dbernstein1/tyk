package apidef

import (
	"database/sql/driver"
	"encoding/base64"
	"encoding/json"
	"encoding/xml"
	"errors"
	"fmt"
	"net/http"
	"strings"
	"text/template"
	"time"

	uuid "github.com/satori/go.uuid"

	"github.com/TykTechnologies/graphql-go-tools/pkg/engine/datasource/kafka_datasource"
	"github.com/TykTechnologies/graphql-go-tools/pkg/execution/datasource"

	"github.com/clbanning/mxj"

	"github.com/lonelycode/osin"
	"gopkg.in/mgo.v2/bson"

	"github.com/TykTechnologies/gojsonschema"

	"github.com/TykTechnologies/tyk/regexp"
)

type AuthProviderCode string
type SessionProviderCode string
type StorageEngineCode string
type TykEvent string            // A type so we can ENUM event types easily, e.g. EventQuotaExceeded
type TykEventHandlerName string // A type for handler codes in API definitions

type EndpointMethodAction string
type SourceMode string

type MiddlewareDriver string
type IdExtractorSource string
type IdExtractorType string
type AuthTypeEnum string
type RoutingTriggerOnType string

type SubscriptionType string

type IDExtractor interface{}

const (
	NoAction EndpointMethodAction = "no_action"
	Reply    EndpointMethodAction = "reply"

	UseBlob SourceMode = "blob"
	UseFile SourceMode = "file"

	RequestXML  RequestInputType = "xml"
	RequestJSON RequestInputType = "json"

	OttoDriver     MiddlewareDriver = "otto"
	PythonDriver   MiddlewareDriver = "python"
	LuaDriver      MiddlewareDriver = "lua"
	GrpcDriver     MiddlewareDriver = "grpc"
	GoPluginDriver MiddlewareDriver = "goplugin"

	BodySource        IdExtractorSource = "body"
	HeaderSource      IdExtractorSource = "header"
	QuerystringSource IdExtractorSource = "querystring"
	FormSource        IdExtractorSource = "form"

	ValueExtractor IdExtractorType = "value"
	XPathExtractor IdExtractorType = "xpath"
	RegexExtractor IdExtractorType = "regex"

	// For multi-type auth
	AuthTypeNone  AuthTypeEnum = ""
	AuthToken     AuthTypeEnum = "auth_token"
	HMACKey       AuthTypeEnum = "hmac_key"
	BasicAuthUser AuthTypeEnum = "basic_auth_user"
	JWTClaim      AuthTypeEnum = "jwt_claim"
	OIDCUser      AuthTypeEnum = "oidc_user"
	OAuthKey      AuthTypeEnum = "oauth_key"
	UnsetAuth     AuthTypeEnum = ""

	// For routing triggers
	All    RoutingTriggerOnType = "all"
	Any    RoutingTriggerOnType = "any"
	Ignore RoutingTriggerOnType = ""

	// Subscription Types
	GQLSubscriptionUndefined   SubscriptionType = ""
	GQLSubscriptionWS          SubscriptionType = "graphql-ws"
	GQLSubscriptionTransportWS SubscriptionType = "graphql-transport-ws"
	GQLSubscriptionSSE         SubscriptionType = "sse"

	// TykInternalApiHeader - flags request as internal api looping request
	TykInternalApiHeader = "x-tyk-internal"

	HeaderLocation       = "header"
	URLParamLocation     = "url-param"
	URLLocation          = "url"
	ExpirationTimeFormat = "2006-01-02 15:04"

	Self                 = "self"
	DefaultAPIVersionKey = "x-api-version"
	HeaderBaseAPIID      = "x-tyk-base-api-id"

	AuthTokenType     = "authToken"
	JWTType           = "jwt"
	HMACType          = "hmac"
	BasicType         = "basic"
	CoprocessType     = "coprocess"
	OAuthType         = "oauth"
	ExternalOAuthType = "externalOAuth"
	OIDCType          = "oidc"
)

var (
	ErrAPIMigrated                = errors.New("the supplied API definition is in Tyk classic format, please use OAS format for this API")
	ErrAPINotMigrated             = errors.New("the supplied API definition is in OAS format, please use the Tyk classic format for this API")
	ErrOASGetForOldAPI            = errors.New("the requested API definition is in Tyk classic format, please use old api endpoint")
	ErrImportWithTykExtension     = errors.New("the import payload should not contain x-tyk-api-gateway")
	ErrPayloadWithoutTykExtension = errors.New("the payload should contain x-tyk-api-gateway")
	ErrAPINotFound                = errors.New("API not found")
	ErrMissingAPIID               = errors.New("missing API ID")
)

type ObjectId bson.ObjectId

func (j *ObjectId) Scan(value interface{}) error {
	var bytes []byte
	switch v := value.(type) {
	case []byte:
		bytes = v
	case string:
		bytes = []byte(v)
	default:
		return fmt.Errorf("Failed to unmarshal JSON value: %v", value)
	}

	// reflect magic to update existing string without creating new one
	if len(bytes) > 0 {
		bs := ObjectId(bson.ObjectIdHex(string(bytes)))
		*j = bs
	}

	return nil
}

func (j ObjectId) Value() (driver.Value, error) {
	return bson.ObjectId(j).Hex(), nil
}

func (j ObjectId) Hex() string {
	return bson.ObjectId(j).Hex()
}

func (j ObjectId) Time() time.Time {
	return bson.ObjectId(j).Time()
}

func (j ObjectId) Valid() bool {
	return bson.ObjectId(j).Valid()
}

func (j ObjectId) String() string {
	return j.Hex()
}

func (j ObjectId) GetBSON() (interface{}, error) {
	return bson.ObjectId(j), nil
}

func ObjectIdHex(hex string) ObjectId {
	return ObjectId(bson.ObjectIdHex(hex))
}

func NewObjectId() ObjectId {
	return ObjectId(bson.NewObjectId())
}

func IsObjectIdHex(hex string) bool {
	return bson.IsObjectIdHex(hex)
}

func (j ObjectId) MarshalJSON() ([]byte, error) {
	return bson.ObjectId(j).MarshalJSON()
}

func (j *ObjectId) UnmarshalJSON(buf []byte) error {
	var b bson.ObjectId
	b.UnmarshalJSON(buf)
	*j = ObjectId(string(b))

	return nil
}

type EndpointMethodMeta struct {
	Action  EndpointMethodAction `bson:"action" json:"action"`
	Code    int                  `bson:"code" json:"code"`
	Data    string               `bson:"data" json:"data"`
	Headers map[string]string    `bson:"headers" json:"headers"`
}

type MockResponseMeta struct {
	Disabled   bool              `bson:"disabled" json:"disabled"`
	Path       string            `bson:"path" json:"path"`
	Method     string            `bson:"method" json:"method"`
	IgnoreCase bool              `bson:"ignore_case" json:"ignore_case"`
	Code       int               `bson:"code" json:"code"`
	Body       string            `bson:"body" json:"body"`
	Headers    map[string]string `bson:"headers" json:"headers"`
}

type EndPointMeta struct {
	Disabled   bool   `bson:"disabled" json:"disabled"`
	Path       string `bson:"path" json:"path"`
	Method     string `bson:"method" json:"method"`
	IgnoreCase bool   `bson:"ignore_case" json:"ignore_case"`
	// Deprecated. Use Method instead.
	MethodActions map[string]EndpointMethodMeta `bson:"method_actions,omitempty" json:"method_actions,omitempty"`
}

type CacheMeta struct {
	Disabled               bool   `bson:"disabled" json:"disabled"`
	Method                 string `bson:"method" json:"method"`
	Path                   string `bson:"path" json:"path"`
	CacheKeyRegex          string `bson:"cache_key_regex" json:"cache_key_regex"`
	CacheOnlyResponseCodes []int  `bson:"cache_response_codes" json:"cache_response_codes"`
}

type RequestInputType string

type TemplateData struct {
	Input          RequestInputType `bson:"input_type" json:"input_type"`
	Mode           SourceMode       `bson:"template_mode" json:"template_mode"`
	EnableSession  bool             `bson:"enable_session" json:"enable_session"`
	TemplateSource string           `bson:"template_source" json:"template_source"`
}

type TemplateMeta struct {
	Disabled     bool         `bson:"disabled" json:"disabled"`
	TemplateData TemplateData `bson:"template_data" json:"template_data"`
	Path         string       `bson:"path" json:"path"`
	Method       string       `bson:"method" json:"method"`
}

type TransformJQMeta struct {
	Filter string `bson:"filter" json:"filter"`
	Path   string `bson:"path" json:"path"`
	Method string `bson:"method" json:"method"`
}

type HeaderInjectionMeta struct {
	DeleteHeaders []string          `bson:"delete_headers" json:"delete_headers"`
	AddHeaders    map[string]string `bson:"add_headers" json:"add_headers"`
	Path          string            `bson:"path" json:"path"`
	Method        string            `bson:"method" json:"method"`
	ActOnResponse bool              `bson:"act_on" json:"act_on"`
}

type HardTimeoutMeta struct {
	Disabled bool   `bson:"disabled" json:"disabled"`
	Path     string `bson:"path" json:"path"`
	Method   string `bson:"method" json:"method"`
	TimeOut  int    `bson:"timeout" json:"timeout"`
}

type TrackEndpointMeta struct {
	Path   string `bson:"path" json:"path"`
	Method string `bson:"method" json:"method"`
}

type InternalMeta struct {
	Path   string `bson:"path" json:"path"`
	Method string `bson:"method" json:"method"`
}

type RequestSizeMeta struct {
	Path      string `bson:"path" json:"path"`
	Method    string `bson:"method" json:"method"`
	SizeLimit int64  `bson:"size_limit" json:"size_limit"`
}

type CircuitBreakerMeta struct {
	Path                 string  `bson:"path" json:"path"`
	Method               string  `bson:"method" json:"method"`
	ThresholdPercent     float64 `bson:"threshold_percent" json:"threshold_percent"`
	Samples              int64   `bson:"samples" json:"samples"`
	ReturnToServiceAfter int     `bson:"return_to_service_after" json:"return_to_service_after"`
	DisableHalfOpenState bool    `bson:"disable_half_open_state" json:"disable_half_open_state"`
}

type StringRegexMap struct {
	MatchPattern string `bson:"match_rx" json:"match_rx"`
	Reverse      bool   `bson:"reverse" json:"reverse"`
	matchRegex   *regexp.Regexp
}

type RoutingTriggerOptions struct {
	HeaderMatches         map[string]StringRegexMap `bson:"header_matches" json:"header_matches"`
	QueryValMatches       map[string]StringRegexMap `bson:"query_val_matches" json:"query_val_matches"`
	PathPartMatches       map[string]StringRegexMap `bson:"path_part_matches" json:"path_part_matches"`
	SessionMetaMatches    map[string]StringRegexMap `bson:"session_meta_matches" json:"session_meta_matches"`
	RequestContextMatches map[string]StringRegexMap `bson:"request_context_matches" json:"request_context_matches"`
	PayloadMatches        StringRegexMap            `bson:"payload_matches" json:"payload_matches"`
}

type RoutingTrigger struct {
	On        RoutingTriggerOnType  `bson:"on" json:"on"`
	Options   RoutingTriggerOptions `bson:"options" json:"options"`
	RewriteTo string                `bson:"rewrite_to" json:"rewrite_to"`
}

type URLRewriteMeta struct {
	Path         string           `bson:"path" json:"path"`
	Method       string           `bson:"method" json:"method"`
	MatchPattern string           `bson:"match_pattern" json:"match_pattern"`
	RewriteTo    string           `bson:"rewrite_to" json:"rewrite_to"`
	Triggers     []RoutingTrigger `bson:"triggers" json:"triggers"`
	MatchRegexp  *regexp.Regexp   `json:"-"`
}

type VirtualMeta struct {
	Disabled             bool       `bson:"disabled" json:"disabled"`
	ResponseFunctionName string     `bson:"response_function_name" json:"response_function_name"`
	FunctionSourceType   SourceMode `bson:"function_source_type" json:"function_source_type"`
	FunctionSourceURI    string     `bson:"function_source_uri" json:"function_source_uri"`
	Path                 string     `bson:"path" json:"path"`
	Method               string     `bson:"method" json:"method"`
	UseSession           bool       `bson:"use_session" json:"use_session"`
	ProxyOnError         bool       `bson:"proxy_on_error" json:"proxy_on_error"`
}

type MethodTransformMeta struct {
	Disabled bool   `bson:"disabled" json:"disabled"`
	Path     string `bson:"path" json:"path"`
	Method   string `bson:"method" json:"method"`
	ToMethod string `bson:"to_method" json:"to_method"`
}

type ValidatePathMeta struct {
	Disabled    bool                    `bson:"disabled" json:"disabled"`
	Path        string                  `bson:"path" json:"path"`
	Method      string                  `bson:"method" json:"method"`
	Schema      map[string]interface{}  `bson:"-" json:"schema"`
	SchemaB64   string                  `bson:"schema_b64" json:"schema_b64,omitempty"`
	SchemaCache gojsonschema.JSONLoader `bson:"-" json:"-"`
	// Allows override of default 422 Unprocessible Entity response code for validation errors.
	ErrorResponseCode int `bson:"error_response_code" json:"error_response_code"`
}

type ValidateRequestMeta struct {
	Enabled bool   `bson:"enabled" json:"enabled"`
	Path    string `bson:"path" json:"path"`
	Method  string `bson:"method" json:"method"`
	// Allows override of default 422 Unprocessible Entity response code for validation errors.
	ErrorResponseCode int `bson:"error_response_code" json:"error_response_code"`
}

type PersistGraphQLMeta struct {
	Path      string                 `bson:"path" json:"path"`
	Method    string                 `bson:"method" json:"method"`
	Operation string                 `bson:"operation" json:"operation"`
	Variables map[string]interface{} `bson:"variables" json:"variables"`
}

type GoPluginMeta struct {
	Disabled   bool   `bson:"disabled" json:"disabled"`
	Path       string `bson:"path" json:"path"`
	Method     string `bson:"method" json:"method"`
	PluginPath string `bson:"plugin_path" json:"plugin_path"`
	SymbolName string `bson:"func_name" json:"func_name"`
}

type ExtendedPathsSet struct {
	Ignored                 []EndPointMeta        `bson:"ignored" json:"ignored,omitempty"`
	WhiteList               []EndPointMeta        `bson:"white_list" json:"white_list,omitempty"`
	BlackList               []EndPointMeta        `bson:"black_list" json:"black_list,omitempty"`
	MockResponse            []MockResponseMeta    `bson:"mock_response" json:"mock_response,omitempty"`
	Cached                  []string              `bson:"cache" json:"cache,omitempty"`
	AdvanceCacheConfig      []CacheMeta           `bson:"advance_cache_config" json:"advance_cache_config,omitempty"`
	Transform               []TemplateMeta        `bson:"transform" json:"transform,omitempty"`
	TransformResponse       []TemplateMeta        `bson:"transform_response" json:"transform_response,omitempty"`
	TransformJQ             []TransformJQMeta     `bson:"transform_jq" json:"transform_jq,omitempty"`
	TransformJQResponse     []TransformJQMeta     `bson:"transform_jq_response" json:"transform_jq_response,omitempty"`
	TransformHeader         []HeaderInjectionMeta `bson:"transform_headers" json:"transform_headers,omitempty"`
	TransformResponseHeader []HeaderInjectionMeta `bson:"transform_response_headers" json:"transform_response_headers,omitempty"`
	HardTimeouts            []HardTimeoutMeta     `bson:"hard_timeouts" json:"hard_timeouts,omitempty"`
	CircuitBreaker          []CircuitBreakerMeta  `bson:"circuit_breakers" json:"circuit_breakers,omitempty"`
	URLRewrite              []URLRewriteMeta      `bson:"url_rewrites" json:"url_rewrites,omitempty"`
	Virtual                 []VirtualMeta         `bson:"virtual" json:"virtual,omitempty"`
	SizeLimit               []RequestSizeMeta     `bson:"size_limits" json:"size_limits,omitempty"`
	MethodTransforms        []MethodTransformMeta `bson:"method_transforms" json:"method_transforms,omitempty"`
	TrackEndpoints          []TrackEndpointMeta   `bson:"track_endpoints" json:"track_endpoints,omitempty"`
	DoNotTrackEndpoints     []TrackEndpointMeta   `bson:"do_not_track_endpoints" json:"do_not_track_endpoints,omitempty"`
	ValidateJSON            []ValidatePathMeta    `bson:"validate_json" json:"validate_json,omitempty"`
	ValidateRequest         []ValidateRequestMeta `bson:"validate_request" json:"validate_request,omitempty"`
	Internal                []InternalMeta        `bson:"internal" json:"internal,omitempty"`
	GoPlugin                []GoPluginMeta        `bson:"go_plugin" json:"go_plugin,omitempty"`
	PersistGraphQL          []PersistGraphQLMeta  `bson:"persist_graphql" json:"persist_graphql"`
}

type VersionDefinition struct {
	Enabled             bool              `bson:"enabled" json:"enabled"`
	Name                string            `bson:"name" json:"name"`
	Default             string            `bson:"default" json:"default"`
	Location            string            `bson:"location" json:"location"`
	Key                 string            `bson:"key" json:"key"`
	StripPath           bool              `bson:"strip_path" json:"strip_path"` // Deprecated. Use StripVersioningData instead.
	StripVersioningData bool              `bson:"strip_versioning_data" json:"strip_versioning_data"`
	Versions            map[string]string `bson:"versions" json:"versions"`
	BaseID              string            `bson:"base_id" json:"-"` // json tag is `-` because we want this to be hidden to user
}

type VersionData struct {
	NotVersioned   bool                   `bson:"not_versioned" json:"not_versioned"`
	DefaultVersion string                 `bson:"default_version" json:"default_version"`
	Versions       map[string]VersionInfo `bson:"versions" json:"versions"`
}

type VersionInfo struct {
	Name      string    `bson:"name" json:"name"`
	Expires   string    `bson:"expires" json:"expires"`
	ExpiresTs time.Time `bson:"-" json:"-"`
	Paths     struct {
		Ignored   []string `bson:"ignored" json:"ignored"`
		WhiteList []string `bson:"white_list" json:"white_list"`
		BlackList []string `bson:"black_list" json:"black_list"`
	} `bson:"paths" json:"paths"`
	UseExtendedPaths            bool              `bson:"use_extended_paths" json:"use_extended_paths"`
	ExtendedPaths               ExtendedPathsSet  `bson:"extended_paths" json:"extended_paths"`
	GlobalHeaders               map[string]string `bson:"global_headers" json:"global_headers"`
	GlobalHeadersRemove         []string          `bson:"global_headers_remove" json:"global_headers_remove"`
	GlobalResponseHeaders       map[string]string `bson:"global_response_headers" json:"global_response_headers"`
	GlobalResponseHeadersRemove []string          `bson:"global_response_headers_remove" json:"global_response_headers_remove"`
	IgnoreEndpointCase          bool              `bson:"ignore_endpoint_case" json:"ignore_endpoint_case"`
	GlobalSizeLimit             int64             `bson:"global_size_limit" json:"global_size_limit"`
	OverrideTarget              string            `bson:"override_target" json:"override_target"`
}

type AuthProviderMeta struct {
	Name          AuthProviderCode       `bson:"name" json:"name"`
	StorageEngine StorageEngineCode      `bson:"storage_engine" json:"storage_engine"`
	Meta          map[string]interface{} `bson:"meta" json:"meta"`
}

type SessionProviderMeta struct {
	Name          SessionProviderCode    `bson:"name" json:"name"`
	StorageEngine StorageEngineCode      `bson:"storage_engine" json:"storage_engine"`
	Meta          map[string]interface{} `bson:"meta" json:"meta"`
}

type EventHandlerTriggerConfig struct {
	Handler     TykEventHandlerName    `bson:"handler_name" json:"handler_name"`
	HandlerMeta map[string]interface{} `bson:"handler_meta" json:"handler_meta"`
}

type EventHandlerMetaConfig struct {
	Events map[TykEvent][]EventHandlerTriggerConfig `bson:"events" json:"events"`
}

type MiddlewareDefinition struct {
	Disabled       bool   `bson:"disabled" json:"disabled"`
	Name           string `bson:"name" json:"name"`
	Path           string `bson:"path" json:"path"`
	RequireSession bool   `bson:"require_session" json:"require_session"`
	RawBodyOnly    bool   `bson:"raw_body_only" json:"raw_body_only"`
}

// IDExtractorConfig specifies the configuration for ID extractor
type IDExtractorConfig struct {
	// HeaderName is the header name to extract ID from.
	HeaderName string `mapstructure:"header_name" bson:"header_name" json:"header_name"`
	// FormParamName is the form parameter name to extract ID from.
	FormParamName string `mapstructure:"param_name" bson:"param_name" json:"param_name"`
	// RegexExpression is the regular expression to match ID.
	RegexExpression string `mapstructure:"regex_expression" bson:"regex_expression" json:"regex_expression"`
	// RegexMatchIndex is the index from which ID to be extracted after a match.
	RegexMatchIndex int `mapstructure:"regex_match_index" bson:"regex_match_index" json:"regex_match_index"`
	// XPathExp is the xpath expression to match ID.
	XPathExpression string `mapstructure:"xpath_expression" bson:"xpath_expression" json:"xpath_expression"`
}

type MiddlewareIdExtractor struct {
	Disabled        bool                   `bson:"disabled" json:"disabled"`
	ExtractFrom     IdExtractorSource      `bson:"extract_from" json:"extract_from"`
	ExtractWith     IdExtractorType        `bson:"extract_with" json:"extract_with"`
	ExtractorConfig map[string]interface{} `bson:"extractor_config" json:"extractor_config"`
	Extractor       IDExtractor            `bson:"-" json:"-"`
}

type MiddlewareSection struct {
	Pre         []MiddlewareDefinition `bson:"pre" json:"pre"`
	Post        []MiddlewareDefinition `bson:"post" json:"post"`
	PostKeyAuth []MiddlewareDefinition `bson:"post_key_auth" json:"post_key_auth"`
	AuthCheck   MiddlewareDefinition   `bson:"auth_check" json:"auth_check"`
	Response    []MiddlewareDefinition `bson:"response" json:"response"`
	Driver      MiddlewareDriver       `bson:"driver" json:"driver"`
	IdExtractor MiddlewareIdExtractor  `bson:"id_extractor" json:"id_extractor"`
}

type CacheOptions struct {
	CacheTimeout               int64    `bson:"cache_timeout" json:"cache_timeout"`
	EnableCache                bool     `bson:"enable_cache" json:"enable_cache"`
	CacheAllSafeRequests       bool     `bson:"cache_all_safe_requests" json:"cache_all_safe_requests"`
	CacheOnlyResponseCodes     []int    `bson:"cache_response_codes" json:"cache_response_codes"`
	EnableUpstreamCacheControl bool     `bson:"enable_upstream_cache_control" json:"enable_upstream_cache_control"`
	CacheControlTTLHeader      string   `bson:"cache_control_ttl_header" json:"cache_control_ttl_header"`
	CacheByHeaders             []string `bson:"cache_by_headers" json:"cache_by_headers"`
}

type ResponseProcessor struct {
	Name    string      `bson:"name" json:"name"`
	Options interface{} `bson:"options" json:"options"`
}

type HostCheckObject struct {
	CheckURL            string            `bson:"url" json:"url"`
	Protocol            string            `bson:"protocol" json:"protocol"`
	Timeout             time.Duration     `bson:"timeout" json:"timeout"`
	EnableProxyProtocol bool              `bson:"enable_proxy_protocol" json:"enable_proxy_protocol"`
	Commands            []CheckCommand    `bson:"commands" json:"commands"`
	Method              string            `bson:"method" json:"method"`
	Headers             map[string]string `bson:"headers" json:"headers"`
	Body                string            `bson:"body" json:"body"`
}

type CheckCommand struct {
	Name    string `bson:"name" json:"name"`
	Message string `bson:"message" json:"message"`
}

type ServiceDiscoveryConfiguration struct {
	UseDiscoveryService bool   `bson:"use_discovery_service" json:"use_discovery_service"`
	QueryEndpoint       string `bson:"query_endpoint" json:"query_endpoint"`
	UseNestedQuery      bool   `bson:"use_nested_query" json:"use_nested_query"`
	ParentDataPath      string `bson:"parent_data_path" json:"parent_data_path"`
	DataPath            string `bson:"data_path" json:"data_path"`
	PortDataPath        string `bson:"port_data_path" json:"port_data_path"`
	TargetPath          string `bson:"target_path" json:"target_path"`
	UseTargetList       bool   `bson:"use_target_list" json:"use_target_list"`
	CacheTimeout        int64  `bson:"cache_timeout" json:"cache_timeout"`
	EndpointReturnsList bool   `bson:"endpoint_returns_list" json:"endpoint_returns_list"`
}

type OIDProviderConfig struct {
	Issuer    string            `bson:"issuer" json:"issuer"`
	ClientIDs map[string]string `bson:"client_ids" json:"client_ids"`
}

type OpenIDOptions struct {
	Providers         []OIDProviderConfig `bson:"providers" json:"providers"`
	SegregateByClient bool                `bson:"segregate_by_client" json:"segregate_by_client"`
}

type ScopeClaim struct {
	ScopeClaimName string            `bson:"scope_claim_name" json:"scope_claim_name,omitempty"`
	ScopeToPolicy  map[string]string `json:"scope_to_policy,omitempty"`
}

type Scopes struct {
	JWT  ScopeClaim `bson:"jwt" json:"jwt,omitempty"`
	OIDC ScopeClaim `bson:"oidc" json:"oidc,omitempty"`
}

// APIDefinition represents the configuration for a single proxied API and it's versions.
//
// swagger:model
type APIDefinition struct {
	Id                  ObjectId      `bson:"_id,omitempty" json:"id,omitempty" gorm:"primaryKey;column:_id"`
	Name                string        `bson:"name" json:"name"`
	Expiration          string        `bson:"expiration" json:"expiration,omitempty"`
	ExpirationTs        time.Time     `bson:"-" json:"-"`
	Slug                string        `bson:"slug" json:"slug"`
	ListenPort          int           `bson:"listen_port" json:"listen_port"`
	Protocol            string        `bson:"protocol" json:"protocol"`
	EnableProxyProtocol bool          `bson:"enable_proxy_protocol" json:"enable_proxy_protocol"`
	APIID               string        `bson:"api_id" json:"api_id"`
	OrgID               string        `bson:"org_id" json:"org_id"`
<<<<<<< HEAD
	UseKeylessAccess    bool          `bson:"use_keyless" json:"use_keyless"`
	UseOauth2           bool          `bson:"use_oauth2" json:"use_oauth2"`
	ExternalOAuth       ExternalOAuth `bson:"external_oauth" json:"external_oauth"`
	UseOpenID           bool          `bson:"use_openid" json:"use_openid"`
	OpenIDOptions       OpenIDOptions `bson:"openid_options" json:"openid_options"`
	Oauth2Meta          struct {
=======
	//Cisco AppName
	AppName          string        `bson:"app_name" json:"app_name"`
	UseKeylessAccess bool          `bson:"use_keyless" json:"use_keyless"`
	UseOauth2        bool          `bson:"use_oauth2" json:"use_oauth2"`
	UseOpenID        bool          `bson:"use_openid" json:"use_openid"`
	OpenIDOptions    OpenIDOptions `bson:"openid_options" json:"openid_options"`
	Oauth2Meta       struct {
>>>>>>> 0dc5d237
		AllowedAccessTypes     []osin.AccessRequestType    `bson:"allowed_access_types" json:"allowed_access_types"`
		AllowedAuthorizeTypes  []osin.AuthorizeRequestType `bson:"allowed_authorize_types" json:"allowed_authorize_types"`
		AuthorizeLoginRedirect string                      `bson:"auth_login_redirect" json:"auth_login_redirect"`
	} `bson:"oauth_meta" json:"oauth_meta"`
	Auth         AuthConfig            `bson:"auth" json:"auth"` // Deprecated: Use AuthConfigs instead.
	AuthConfigs  map[string]AuthConfig `bson:"auth_configs" json:"auth_configs"`
	UseBasicAuth bool                  `bson:"use_basic_auth" json:"use_basic_auth"`
	BasicAuth    struct {
		DisableCaching     bool   `bson:"disable_caching" json:"disable_caching"`
		CacheTTL           int    `bson:"cache_ttl" json:"cache_ttl"`
		ExtractFromBody    bool   `bson:"extract_from_body" json:"extract_from_body"`
		BodyUserRegexp     string `bson:"body_user_regexp" json:"body_user_regexp"`
		BodyPasswordRegexp string `bson:"body_password_regexp" json:"body_password_regexp"`
	} `bson:"basic_auth" json:"basic_auth"`
	UseMutualTLSAuth   bool     `bson:"use_mutual_tls_auth" json:"use_mutual_tls_auth"`
	ClientCertificates []string `bson:"client_certificates" json:"client_certificates"`

	// UpstreamCertificates stores the domain to certificate mapping for upstream mutualTLS
	UpstreamCertificates map[string]string `bson:"upstream_certificates" json:"upstream_certificates"`
	// UpstreamCertificatesDisabled disables upstream mutualTLS on the API
	UpstreamCertificatesDisabled bool `bson:"upstream_certificates_disabled" json:"upstream_certificates_disabled,omitempty"`

	// PinnedPublicKeys stores the public key pinning details
	PinnedPublicKeys map[string]string `bson:"pinned_public_keys" json:"pinned_public_keys"`
	// CertificatePinningDisabled disables public key pinning
	CertificatePinningDisabled bool `bson:"certificate_pinning_disabled" json:"certificate_pinning_disabled,omitempty"`

	EnableJWT                            bool                   `bson:"enable_jwt" json:"enable_jwt"`
	UseStandardAuth                      bool                   `bson:"use_standard_auth" json:"use_standard_auth"`
	UseGoPluginAuth                      bool                   `bson:"use_go_plugin_auth" json:"use_go_plugin_auth"`       // Deprecated. Use CustomPluginAuthEnabled instead.
	EnableCoProcessAuth                  bool                   `bson:"enable_coprocess_auth" json:"enable_coprocess_auth"` // Deprecated. Use CustomPluginAuthEnabled instead.
	CustomPluginAuthEnabled              bool                   `bson:"custom_plugin_auth_enabled" json:"custom_plugin_auth_enabled"`
	JWTSigningMethod                     string                 `bson:"jwt_signing_method" json:"jwt_signing_method"`
	JWTSource                            string                 `bson:"jwt_source" json:"jwt_source"`
	JWTIdentityBaseField                 string                 `bson:"jwt_identit_base_field" json:"jwt_identity_base_field"`
	JWTClientIDBaseField                 string                 `bson:"jwt_client_base_field" json:"jwt_client_base_field"`
	JWTPolicyFieldName                   string                 `bson:"jwt_policy_field_name" json:"jwt_policy_field_name"`
	JWTDefaultPolicies                   []string               `bson:"jwt_default_policies" json:"jwt_default_policies"`
	JWTIssuedAtValidationSkew            uint64                 `bson:"jwt_issued_at_validation_skew" json:"jwt_issued_at_validation_skew"`
	JWTExpiresAtValidationSkew           uint64                 `bson:"jwt_expires_at_validation_skew" json:"jwt_expires_at_validation_skew"`
	JWTNotBeforeValidationSkew           uint64                 `bson:"jwt_not_before_validation_skew" json:"jwt_not_before_validation_skew"`
	JWTSkipKid                           bool                   `bson:"jwt_skip_kid" json:"jwt_skip_kid"`
	Scopes                               Scopes                 `bson:"scopes" json:"scopes,omitempty"`
	JWTScopeToPolicyMapping              map[string]string      `bson:"jwt_scope_to_policy_mapping" json:"jwt_scope_to_policy_mapping"` // Deprecated: use Scopes.JWT.ScopeToPolicy or Scopes.OIDC.ScopeToPolicy
	JWTScopeClaimName                    string                 `bson:"jwt_scope_claim_name" json:"jwt_scope_claim_name"`               // Deprecated: use Scopes.JWT.ScopeClaimName or Scopes.OIDC.ScopeClaimName
	NotificationsDetails                 NotificationsManager   `bson:"notifications" json:"notifications"`
	EnableSignatureChecking              bool                   `bson:"enable_signature_checking" json:"enable_signature_checking"`
	HmacAllowedClockSkew                 float64                `bson:"hmac_allowed_clock_skew" json:"hmac_allowed_clock_skew"`
	HmacAllowedAlgorithms                []string               `bson:"hmac_allowed_algorithms" json:"hmac_allowed_algorithms"`
	RequestSigning                       RequestSigningMeta     `bson:"request_signing" json:"request_signing"`
	BaseIdentityProvidedBy               AuthTypeEnum           `bson:"base_identity_provided_by" json:"base_identity_provided_by"`
	VersionDefinition                    VersionDefinition      `bson:"definition" json:"definition"`
	VersionData                          VersionData            `bson:"version_data" json:"version_data"` // Deprecated. Use VersionDefinition instead.
	UptimeTests                          UptimeTests            `bson:"uptime_tests" json:"uptime_tests"`
	Proxy                                ProxyConfig            `bson:"proxy" json:"proxy"`
	DisableRateLimit                     bool                   `bson:"disable_rate_limit" json:"disable_rate_limit"`
	DisableQuota                         bool                   `bson:"disable_quota" json:"disable_quota"`
	CustomMiddleware                     MiddlewareSection      `bson:"custom_middleware" json:"custom_middleware"`
	CustomMiddlewareBundle               string                 `bson:"custom_middleware_bundle" json:"custom_middleware_bundle"`
	CustomMiddlewareBundleDisabled       bool                   `bson:"custom_middleware_bundle_disabled" json:"custom_middleware_bundle_disabled"`
	CacheOptions                         CacheOptions           `bson:"cache_options" json:"cache_options"`
	SessionLifetimeRespectsKeyExpiration bool                   `bson:"session_lifetime_respects_key_expiration" json:"session_lifetime_respects_key_expiration,omitempty"`
	SessionLifetime                      int64                  `bson:"session_lifetime" json:"session_lifetime"`
	Active                               bool                   `bson:"active" json:"active"`
	Internal                             bool                   `bson:"internal" json:"internal"`
	AuthProvider                         AuthProviderMeta       `bson:"auth_provider" json:"auth_provider"`
	SessionProvider                      SessionProviderMeta    `bson:"session_provider" json:"session_provider"`
	EventHandlers                        EventHandlerMetaConfig `bson:"event_handlers" json:"event_handlers"`
	EnableBatchRequestSupport            bool                   `bson:"enable_batch_request_support" json:"enable_batch_request_support"`
	EnableIpWhiteListing                 bool                   `mapstructure:"enable_ip_whitelisting" bson:"enable_ip_whitelisting" json:"enable_ip_whitelisting"`
	AllowedIPs                           []string               `mapstructure:"allowed_ips" bson:"allowed_ips" json:"allowed_ips"`
	EnableIpBlacklisting                 bool                   `mapstructure:"enable_ip_blacklisting" bson:"enable_ip_blacklisting" json:"enable_ip_blacklisting"`
	BlacklistedIPs                       []string               `mapstructure:"blacklisted_ips" bson:"blacklisted_ips" json:"blacklisted_ips"`
	DontSetQuotasOnCreate                bool                   `mapstructure:"dont_set_quota_on_create" bson:"dont_set_quota_on_create" json:"dont_set_quota_on_create"`
	ExpireAnalyticsAfter                 int64                  `mapstructure:"expire_analytics_after" bson:"expire_analytics_after" json:"expire_analytics_after"` // must have an expireAt TTL index set (http://docs.mongodb.org/manual/tutorial/expire-data/)
	ResponseProcessors                   []ResponseProcessor    `bson:"response_processors" json:"response_processors"`
	CORS                                 CORSConfig             `bson:"CORS" json:"CORS"`
	Domain                               string                 `bson:"domain" json:"domain"`
	DomainDisabled                       bool                   `bson:"domain_disabled" json:"domain_disabled,omitempty"`
	Certificates                         []string               `bson:"certificates" json:"certificates"`
	DoNotTrack                           bool                   `bson:"do_not_track" json:"do_not_track"`
	EnableContextVars                    bool                   `bson:"enable_context_vars" json:"enable_context_vars"`
	ConfigData                           map[string]interface{} `bson:"config_data" json:"config_data"`
	ConfigDataDisabled                   bool                   `bson:"config_data_disabled" json:"config_data_disabled"`
	TagHeaders                           []string               `bson:"tag_headers" json:"tag_headers"`
	GlobalRateLimit                      GlobalRateLimit        `bson:"global_rate_limit" json:"global_rate_limit"`
	StripAuthData                        bool                   `bson:"strip_auth_data" json:"strip_auth_data"`
	EnableDetailedRecording              bool                   `bson:"enable_detailed_recording" json:"enable_detailed_recording"`
	GraphQL                              GraphQLConfig          `bson:"graphql" json:"graphql"`
	AnalyticsPlugin                      AnalyticsPluginConfig  `bson:"analytics_plugin" json:"analytics_plugin,omitempty"`

	// Gateway segment tags
	TagsDisabled bool     `bson:"tags_disabled" json:"tags_disabled,omitempty"`
	Tags         []string `bson:"tags" json:"tags"`

	// IsOAS is set to true when API has an OAS definition (created in OAS or migrated to OAS)
	IsOAS       bool   `bson:"is_oas" json:"is_oas,omitempty"`
	VersionName string `bson:"-" json:"-"`
}

type AnalyticsPluginConfig struct {
	Enabled    bool   `bson:"enable" json:"enable,omitempty"`
	PluginPath string `bson:"plugin_path" json:"plugin_path,omitempty"`
	FuncName   string `bson:"func_name" json:"func_name,omitempty"`
}

type UptimeTests struct {
	CheckList []HostCheckObject `bson:"check_list" json:"check_list"`
	Config    struct {
		ExpireUptimeAnalyticsAfter int64                         `bson:"expire_utime_after" json:"expire_utime_after"` // must have an expireAt TTL index set (http://docs.mongodb.org/manual/tutorial/expire-data/)
		ServiceDiscovery           ServiceDiscoveryConfiguration `bson:"service_discovery" json:"service_discovery"`
		RecheckWait                int                           `bson:"recheck_wait" json:"recheck_wait"`
	} `bson:"config" json:"config"`
}

type AuthConfig struct {
<<<<<<< HEAD
	Name              string          `mapstructure:"name" bson:"name" json:"name"`
	UseParam          bool            `mapstructure:"use_param" bson:"use_param" json:"use_param"`
	ParamName         string          `mapstructure:"param_name" bson:"param_name" json:"param_name"`
	UseCookie         bool            `mapstructure:"use_cookie" bson:"use_cookie" json:"use_cookie"`
	CookieName        string          `mapstructure:"cookie_name" bson:"cookie_name" json:"cookie_name"`
	DisableHeader     bool            `mapstructure:"disable_header" bson:"disable_header" json:"disable_header"`
=======
	UseParam   bool   `mapstructure:"use_param" bson:"use_param" json:"use_param"`
	ParamName  string `mapstructure:"param_name" bson:"param_name" json:"param_name"`
	UseCookie  bool   `mapstructure:"use_cookie" bson:"use_cookie" json:"use_cookie"`
	CookieName string `mapstructure:"cookie_name" bson:"cookie_name" json:"cookie_name"`
	//Cisco Change - added CSRF support
	CSRFHeaderName    string          `mapstructure:"csrf_header_name" bson:"csrf_header_name" json:"csrf_header_name"`
	UseCSRFHeader     bool            `mapstructure:"use_csrf_header" bson:"use_csrf_header" json:"use_csrf_header"`
>>>>>>> 0dc5d237
	AuthHeaderName    string          `mapstructure:"auth_header_name" bson:"auth_header_name" json:"auth_header_name"`
	UseCertificate    bool            `mapstructure:"use_certificate" bson:"use_certificate" json:"use_certificate"`
	ValidateSignature bool            `mapstructure:"validate_signature" bson:"validate_signature" json:"validate_signature"`
	Signature         SignatureConfig `mapstructure:"signature" bson:"signature" json:"signature,omitempty"`
}

type SignatureConfig struct {
	Algorithm        string `mapstructure:"algorithm" bson:"algorithm" json:"algorithm"`
	Header           string `mapstructure:"header" bson:"header" json:"header"`
	UseParam         bool   `mapstructure:"use_param" bson:"use_param" json:"use_param"`
	ParamName        string `mapstructure:"param_name" bson:"param_name" json:"param_name"`
	Secret           string `mapstructure:"secret" bson:"secret" json:"secret"`
	AllowedClockSkew int64  `mapstructure:"allowed_clock_skew" bson:"allowed_clock_skew" json:"allowed_clock_skew"`
	ErrorCode        int    `mapstructure:"error_code" bson:"error_code" json:"error_code"`
	ErrorMessage     string `mapstructure:"error_message" bson:"error_message" json:"error_message"`
}

type GlobalRateLimit struct {
	Rate float64 `bson:"rate" json:"rate"`
	Per  float64 `bson:"per" json:"per"`
}

type BundleManifest struct {
	FileList         []string          `bson:"file_list" json:"file_list"`
	CustomMiddleware MiddlewareSection `bson:"custom_middleware" json:"custom_middleware"`
	Checksum         string            `bson:"checksum" json:"checksum"`
	Signature        string            `bson:"signature" json:"signature"`
}

type RequestSigningMeta struct {
	IsEnabled       bool     `bson:"is_enabled" json:"is_enabled"`
	Secret          string   `bson:"secret" json:"secret"`
	KeyId           string   `bson:"key_id" json:"key_id"`
	Algorithm       string   `bson:"algorithm" json:"algorithm"`
	HeaderList      []string `bson:"header_list" json:"header_list"`
	CertificateId   string   `bson:"certificate_id" json:"certificate_id"`
	SignatureHeader string   `bson:"signature_header" json:"signature_header"`
}

type ProxyConfig struct {
	PreserveHostHeader bool `bson:"preserve_host_header" json:"preserve_host_header"`
	//Cisco - enable host re-write from header
	UpdateHostHeader string `bson:"update_host_header" json:"update_host_header"`
	//inject this header for all proxied request
	NDProxyRequest string `bson:"nd_proxy_request" json:"nd_proxy_request"`
	//Cisco - read proxy timeout value from header
	NDProxyTimeoutHeader string `bson:"nd_proxy_timeout_header" json:"nd_proxy_timeout_header"`
	//Cisco - API Key Header
	NDAPIKeyHeader string `bson:"nd_apikey_header" json:"nd_apikey_header"`
	//Cisco - API Key Username header
	NDAPIKeyUsernameHeader string `bson:"nd_apikey_username_header" json:"nd_apikey_username_header"`
	//Cisco - API Key Secret header
	NDAPIKeySecretHeader string `bson:"nd_apikey_secret_header" json:"nd_apikey_secret_header"`
	ListenPath           string `bson:"listen_path" json:"listen_path"`
	//Cisco custom RBAC Role
	Roles                       []string                      `bson:"roles" json:"roles"`
	TargetURL                   string                        `bson:"target_url" json:"target_url"`
	DisableStripSlash           bool                          `bson:"disable_strip_slash" json:"disable_strip_slash"`
	StripListenPath             bool                          `bson:"strip_listen_path" json:"strip_listen_path"`
	EnableLoadBalancing         bool                          `bson:"enable_load_balancing" json:"enable_load_balancing"`
	Targets                     []string                      `bson:"target_list" json:"target_list"`
	StructuredTargetList        *HostList                     `bson:"-" json:"-"`
	CheckHostAgainstUptimeTests bool                          `bson:"check_host_against_uptime_tests" json:"check_host_against_uptime_tests"`
	ServiceDiscovery            ServiceDiscoveryConfiguration `bson:"service_discovery" json:"service_discovery"`
	Transport                   struct {
<<<<<<< HEAD
		SSLInsecureSkipVerify   bool     `bson:"ssl_insecure_skip_verify" json:"ssl_insecure_skip_verify"`
		SSLCipherSuites         []string `bson:"ssl_ciphers" json:"ssl_ciphers"`
		SSLMinVersion           uint16   `bson:"ssl_min_version" json:"ssl_min_version"`
		SSLMaxVersion           uint16   `bson:"ssl_max_version" json:"ssl_max_version"`
		SSLForceCommonNameCheck bool     `json:"ssl_force_common_name_check"`
		ProxyURL                string   `bson:"proxy_url" json:"proxy_url"`
=======
		SSLInsecureSkipVerify bool     `bson:"ssl_insecure_skip_verify" json:"ssl_insecure_skip_verify"`
		SSLCipherSuites       []string `bson:"ssl_ciphers" json:"ssl_ciphers"`
		SSLMinVersion         uint16   `bson:"ssl_min_version" json:"ssl_min_version"`
		//Cisco SSL RootCA check
		SSLForceRootCACheck     bool   `bson:"ssl_force_rootca_check" json:"ssl_force_rootca_check"`
		SSLRootCACert           string `bson:"ssl_rootca_cert" json:"ssl_rootca_cert"`
		SSLForceCommonNameCheck bool   `json:"ssl_force_common_name_check"`
		ProxyURL                string `bson:"proxy_url" json:"proxy_url"`
>>>>>>> 0dc5d237
	} `bson:"transport" json:"transport"`
}

type CORSConfig struct {
	Enable             bool     `bson:"enable" json:"enable"`
	AllowedOrigins     []string `bson:"allowed_origins" json:"allowed_origins"`
	AllowedMethods     []string `bson:"allowed_methods" json:"allowed_methods"`
	AllowedHeaders     []string `bson:"allowed_headers" json:"allowed_headers"`
	ExposedHeaders     []string `bson:"exposed_headers" json:"exposed_headers"`
	AllowCredentials   bool     `bson:"allow_credentials" json:"allow_credentials"`
	MaxAge             int      `bson:"max_age" json:"max_age"`
	OptionsPassthrough bool     `bson:"options_passthrough" json:"options_passthrough"`
	Debug              bool     `bson:"debug" json:"debug"`
}

// GraphQLConfig is the root config object for a GraphQL API.
type GraphQLConfig struct {
	// Enabled indicates if GraphQL should be enabled.
	Enabled bool `bson:"enabled" json:"enabled"`
	// ExecutionMode is the mode to define how an api behaves.
	ExecutionMode GraphQLExecutionMode `bson:"execution_mode" json:"execution_mode"`
	// Version defines the version of the GraphQL config and engine to be used.
	Version GraphQLConfigVersion `bson:"version" json:"version"`
	// Schema is the GraphQL Schema exposed by the GraphQL API/Upstream/Engine.
	Schema string `bson:"schema" json:"schema"`
	// LastSchemaUpdate contains the date and time of the last triggered schema update to the upstream.
	LastSchemaUpdate *time.Time `bson:"last_schema_update" json:"last_schema_update,omitempty"`
	// TypeFieldConfigurations is a rule set of data source and mapping of a schema field.
	TypeFieldConfigurations []datasource.TypeFieldConfiguration `bson:"type_field_configurations" json:"type_field_configurations"`
	// GraphQLPlayground is the Playground specific configuration.
	GraphQLPlayground GraphQLPlayground `bson:"playground" json:"playground"`
	// Engine holds the configuration for engine v2 and upwards.
	Engine GraphQLEngineConfig `bson:"engine" json:"engine"`
	// Proxy holds the configuration for a proxy only api.
	Proxy GraphQLProxyConfig `bson:"proxy" json:"proxy"`
	// Subgraph holds the configuration for a GraphQL federation subgraph.
	Subgraph GraphQLSubgraphConfig `bson:"subgraph" json:"subgraph"`
	// Supergraph holds the configuration for a GraphQL federation supergraph.
	Supergraph GraphQLSupergraphConfig `bson:"supergraph" json:"supergraph"`
}

type GraphQLConfigVersion string

const (
	GraphQLConfigVersionNone GraphQLConfigVersion = ""
	GraphQLConfigVersion1    GraphQLConfigVersion = "1"
	GraphQLConfigVersion2    GraphQLConfigVersion = "2"
)

type GraphQLProxyConfig struct {
	AuthHeaders      map[string]string `bson:"auth_headers" json:"auth_headers"`
	SubscriptionType SubscriptionType  `bson:"subscription_type" json:"subscription_type,omitempty"`
	RequestHeaders   map[string]string `bson:"request_headers" json:"request_headers"`
}

type GraphQLSubgraphConfig struct {
	SDL string `bson:"sdl" json:"sdl"`
}

type GraphQLSupergraphConfig struct {
	// UpdatedAt contains the date and time of the last update of a supergraph API.
	UpdatedAt            *time.Time              `bson:"updated_at" json:"updated_at,omitempty"`
	Subgraphs            []GraphQLSubgraphEntity `bson:"subgraphs" json:"subgraphs"`
	MergedSDL            string                  `bson:"merged_sdl" json:"merged_sdl"`
	GlobalHeaders        map[string]string       `bson:"global_headers" json:"global_headers"`
	DisableQueryBatching bool                    `bson:"disable_query_batching" json:"disable_query_batching"`
}

type GraphQLSubgraphEntity struct {
	APIID            string            `bson:"api_id" json:"api_id"`
	Name             string            `bson:"name" json:"name"`
	URL              string            `bson:"url" json:"url"`
	SDL              string            `bson:"sdl" json:"sdl"`
	Headers          map[string]string `bson:"headers" json:"headers"`
	SubscriptionType SubscriptionType  `bson:"subscription_type" json:"subscription_type,omitempty"`
}

type GraphQLEngineConfig struct {
	FieldConfigs []GraphQLFieldConfig      `bson:"field_configs" json:"field_configs"`
	DataSources  []GraphQLEngineDataSource `bson:"data_sources" json:"data_sources"`
}

type GraphQLFieldConfig struct {
	TypeName              string   `bson:"type_name" json:"type_name"`
	FieldName             string   `bson:"field_name" json:"field_name"`
	DisableDefaultMapping bool     `bson:"disable_default_mapping" json:"disable_default_mapping"`
	Path                  []string `bson:"path" json:"path"`
}

type GraphQLEngineDataSourceKind string

const (
	GraphQLEngineDataSourceKindREST    = "REST"
	GraphQLEngineDataSourceKindGraphQL = "GraphQL"
	GraphQLEngineDataSourceKindKafka   = "Kafka"
)

type GraphQLEngineDataSource struct {
	Kind       GraphQLEngineDataSourceKind `bson:"kind" json:"kind"`
	Name       string                      `bson:"name" json:"name"`
	Internal   bool                        `bson:"internal" json:"internal"`
	RootFields []GraphQLTypeFields         `bson:"root_fields" json:"root_fields"`
	Config     json.RawMessage             `bson:"config" json:"config"`
}

type GraphQLTypeFields struct {
	Type   string   `bson:"type" json:"type"`
	Fields []string `bson:"fields" json:"fields"`
}

type GraphQLEngineDataSourceConfigREST struct {
	URL     string            `bson:"url" json:"url"`
	Method  string            `bson:"method" json:"method"`
	Headers map[string]string `bson:"headers" json:"headers"`
	Query   []QueryVariable   `bson:"query" json:"query"`
	Body    string            `bson:"body" json:"body"`
}

type GraphQLEngineDataSourceConfigGraphQL struct {
	URL              string            `bson:"url" json:"url"`
	Method           string            `bson:"method" json:"method"`
	Headers          map[string]string `bson:"headers" json:"headers"`
	SubscriptionType SubscriptionType  `bson:"subscription_type" json:"subscription_type,omitempty"`
}

type GraphQLEngineDataSourceConfigKafka struct {
	BrokerAddresses      []string              `bson:"broker_addresses" json:"broker_addresses"`
	Topics               []string              `bson:"topics" json:"topics"`
	GroupID              string                `bson:"group_id" json:"group_id"`
	ClientID             string                `bson:"client_id" json:"client_id"`
	KafkaVersion         string                `bson:"kafka_version" json:"kafka_version"`
	StartConsumingLatest bool                  `json:"start_consuming_latest"`
	BalanceStrategy      string                `json:"balance_strategy"`
	IsolationLevel       string                `json:"isolation_level"`
	SASL                 kafka_datasource.SASL `json:"sasl"`
}

type QueryVariable struct {
	Name  string `bson:"name" json:"name"`
	Value string `bson:"value" json:"value"`
}

// GraphQLExecutionMode is the mode in which the GraphQL Middleware should operate.
type GraphQLExecutionMode string

const (
	// GraphQLExecutionModeProxyOnly is the mode in which the GraphQL Middleware doesn't evaluate the GraphQL request
	// In other terms, the GraphQL Middleware will not act as a GraphQL server in itself.
	// The GraphQL Middleware will (optionally) validate the request and leave the execution up to the upstream.
	GraphQLExecutionModeProxyOnly GraphQLExecutionMode = "proxyOnly"
	// GraphQLExecutionModeExecutionEngine is the mode in which the GraphQL Middleware will evaluate every request.
	// This means the Middleware will act as a independent GraphQL service which might delegate partial execution to upstreams.
	GraphQLExecutionModeExecutionEngine GraphQLExecutionMode = "executionEngine"
	// GraphQLExecutionModeSubgraph is the mode if the API is defined as a subgraph for usage in GraphQL federation.
	// It will basically act the same as an API in proxyOnly mode but can be used in a supergraph.
	GraphQLExecutionModeSubgraph GraphQLExecutionMode = "subgraph"
	// GraphQLExecutionModeSupergraph is the mode where an API is able to use subgraphs to build a supergraph in GraphQL federation.
	GraphQLExecutionModeSupergraph GraphQLExecutionMode = "supergraph"
)

// GraphQLPlayground represents the configuration for the public playground which will be hosted alongside the api.
type GraphQLPlayground struct {
	// Enabled indicates if the playground should be enabled.
	Enabled bool `bson:"enabled" json:"enabled"`
	// Path sets the path on which the playground will be hosted if enabled.
	Path string `bson:"path" json:"path"`
}

// EncodeForDB will encode map[string]struct variables for saving in URL format
func (a *APIDefinition) EncodeForDB() {
	newVersion := make(map[string]VersionInfo)
	for k, v := range a.VersionData.Versions {
		newK := base64.StdEncoding.EncodeToString([]byte(k))
		v.Name = newK
		newVersion[newK] = v
	}
	a.VersionData.Versions = newVersion

	newUpstreamCerts := make(map[string]string)
	for domain, cert := range a.UpstreamCertificates {
		newD := base64.StdEncoding.EncodeToString([]byte(domain))
		newUpstreamCerts[newD] = cert
	}
	a.UpstreamCertificates = newUpstreamCerts

	newPinnedPublicKeys := make(map[string]string)
	for domain, cert := range a.PinnedPublicKeys {
		newD := base64.StdEncoding.EncodeToString([]byte(domain))
		newPinnedPublicKeys[newD] = cert
	}
	a.PinnedPublicKeys = newPinnedPublicKeys

	for i, version := range a.VersionData.Versions {
		for j, oldSchema := range version.ExtendedPaths.ValidateJSON {

			jsBytes, _ := json.Marshal(oldSchema.Schema)
			oldSchema.SchemaB64 = base64.StdEncoding.EncodeToString(jsBytes)

			a.VersionData.Versions[i].ExtendedPaths.ValidateJSON[j] = oldSchema
		}
	}

	// Auth is deprecated so this code tries to maintain backward compatibility
	if a.Auth.AuthHeaderName == "" {
		a.Auth = a.AuthConfigs["authToken"]
	}
	// JWTScopeToPolicyMapping and JWTScopeClaimName are deprecated and following code ensures backward compatibility
	if !a.UseOpenID && a.Scopes.JWT.ScopeClaimName != "" {
		a.JWTScopeToPolicyMapping = a.Scopes.JWT.ScopeToPolicy
		a.JWTScopeClaimName = a.Scopes.JWT.ScopeClaimName
	} else if a.UseOpenID && a.Scopes.OIDC.ScopeClaimName != "" {
		a.JWTScopeToPolicyMapping = a.Scopes.OIDC.ScopeToPolicy
		a.JWTScopeClaimName = a.Scopes.OIDC.ScopeClaimName
	}
}

func (a *APIDefinition) DecodeFromDB() {
	newVersion := make(map[string]VersionInfo)
	for k, v := range a.VersionData.Versions {
		newK, err := base64.StdEncoding.DecodeString(k)
		if err != nil {
			log.Error("Couldn't Decode, leaving as it may be legacy...")
			newVersion[k] = v
		} else {
			v.Name = string(newK)
			newVersion[string(newK)] = v
		}
	}
	a.VersionData.Versions = newVersion

	newUpstreamCerts := make(map[string]string)
	for domain, cert := range a.UpstreamCertificates {
		newD, err := base64.StdEncoding.DecodeString(domain)
		if err != nil {
			log.Error("Couldn't Decode, leaving as it may be legacy...")
			newUpstreamCerts[domain] = cert
		} else {
			newUpstreamCerts[string(newD)] = cert
		}
	}
	a.UpstreamCertificates = newUpstreamCerts

	newPinnedPublicKeys := make(map[string]string)
	for domain, cert := range a.PinnedPublicKeys {
		newD, err := base64.StdEncoding.DecodeString(domain)
		if err != nil {
			log.Error("Couldn't Decode, leaving as it may be legacy...")
			newPinnedPublicKeys[domain] = cert
		} else {
			newPinnedPublicKeys[string(newD)] = cert
		}
	}
	a.PinnedPublicKeys = newPinnedPublicKeys

	for i, version := range a.VersionData.Versions {
		for j, oldSchema := range version.ExtendedPaths.ValidateJSON {
			jsBytes, _ := base64.StdEncoding.DecodeString(oldSchema.SchemaB64)

			json.Unmarshal(jsBytes, &oldSchema.Schema)
			oldSchema.SchemaB64 = ""

			a.VersionData.Versions[i].ExtendedPaths.ValidateJSON[j] = oldSchema
		}
	}

	// Auth is deprecated so this code tries to maintain backward compatibility
	makeCompatible := func(authType string, enabled bool) {
		if a.AuthConfigs == nil {
			a.AuthConfigs = make(map[string]AuthConfig)
		}

		_, ok := a.AuthConfigs[authType]

		if !ok && enabled {
			a.AuthConfigs[authType] = a.Auth
		}
	}

	makeCompatible("authToken", a.UseStandardAuth)
	makeCompatible("jwt", a.EnableJWT)
	// JWTScopeToPolicyMapping and JWTScopeClaimName are deprecated and following code ensures backward compatibility
	if !a.UseOpenID && a.JWTScopeClaimName != "" && a.Scopes.JWT.ScopeClaimName == "" {
		a.Scopes.JWT.ScopeToPolicy = a.JWTScopeToPolicyMapping
		a.Scopes.JWT.ScopeClaimName = a.JWTScopeClaimName
	} else if a.UseOpenID && a.JWTScopeClaimName != "" && a.Scopes.OIDC.ScopeClaimName == "" {
		a.Scopes.OIDC.ScopeToPolicy = a.JWTScopeToPolicyMapping
		a.Scopes.OIDC.ScopeClaimName = a.JWTScopeClaimName
	}
}

// Expired returns true if this Version has expired
// and false if it has not expired (or does not have any expiry)
func (v *VersionInfo) Expired() bool {
	// Never expires
	if v.Expires == "" || v.Expires == "-1" {
		return false
	}

	// otherwise use parsed timestamp
	if v.ExpiresTs.IsZero() {
		log.Error("Could not parse expiry date, disallow")
		return true
	}

	return time.Since(v.ExpiresTs) >= 0
}

// ExpiryTime returns the time that this version is due to expire
func (v *VersionInfo) ExpiryTime() (exp time.Time) {
	if v.Expired() {
		return exp
	}
	exp = v.ExpiresTs
	return
}

func (s *StringRegexMap) Check(value string) (match string) {
	if s.matchRegex == nil {
		return
	}

	return s.matchRegex.FindString(value)
}

func (s *StringRegexMap) FindStringSubmatch(value string) (matched bool, match []string) {
	if s.matchRegex == nil {
		return
	}

	match = s.matchRegex.FindStringSubmatch(value)
	if !s.Reverse {
		matched = len(match) > 0
	} else {
		matched = len(match) == 0
	}

	return
}

func (s *StringRegexMap) FindAllStringSubmatch(value string, n int) (matched bool, matches [][]string) {
	matches = s.matchRegex.FindAllStringSubmatch(value, n)
	if !s.Reverse {
		matched = len(matches) > 0
	} else {
		matched = len(matches) == 0
	}

	return
}

func (s *StringRegexMap) Init() error {
	var err error
	if s.matchRegex, err = regexp.Compile(s.MatchPattern); err != nil {
		log.WithError(err).WithField("MatchPattern", s.MatchPattern).
			Error("Could not compile matchRegex for StringRegexMap")
		return err
	}

	return nil
}

func (a *APIDefinition) GenerateAPIID() {
	a.APIID = strings.Replace(uuid.NewV4().String(), "-", "", -1)
}

func (a *APIDefinition) GetAPIDomain() string {
	if a.DomainDisabled {
		return ""
	}
	return a.Domain
}

func DummyAPI() APIDefinition {
	endpointMeta := EndPointMeta{
		Path: "abc",
		MethodActions: map[string]EndpointMethodMeta{
			"GET": {
				Action:  Reply,
				Code:    200,
				Data:    "testdata",
				Headers: map[string]string{"header": "value"},
			},
		},
	}
	templateMeta := TemplateMeta{
		TemplateData: TemplateData{Input: RequestJSON, Mode: UseBlob},
	}
	transformJQMeta := TransformJQMeta{
		Filter: "filter",
		Path:   "path",
		Method: "method",
	}
	headerInjectionMeta := HeaderInjectionMeta{
		DeleteHeaders: []string{"header1", "header2"},
		AddHeaders:    map[string]string{},
		Path:          "path",
		Method:        "method",
	}
	hardTimeoutMeta := HardTimeoutMeta{Path: "path", Method: "method", TimeOut: 0}
	circuitBreakerMeta := CircuitBreakerMeta{
		Path:                 "path",
		Method:               "method",
		ThresholdPercent:     0.0,
		Samples:              0,
		ReturnToServiceAfter: 0,
	}
	// TODO: Extend triggers
	urlRewriteMeta := URLRewriteMeta{
		Path:         "",
		Method:       "method",
		MatchPattern: "matchpattern",
		RewriteTo:    "rewriteto",
		Triggers:     []RoutingTrigger{},
	}
	virtualMeta := VirtualMeta{
		ResponseFunctionName: "responsefunctioname",
		FunctionSourceType:   "functionsourcetype",
		FunctionSourceURI:    "functionsourceuri",
		Path:                 "path",
		Method:               "method",
	}
	sizeLimit := RequestSizeMeta{
		Path:      "path",
		Method:    "method",
		SizeLimit: 0,
	}
	methodTransformMeta := MethodTransformMeta{Path: "path", Method: "method", ToMethod: "tomethod"}
	trackEndpointMeta := TrackEndpointMeta{Path: "path", Method: "method"}
	internalMeta := InternalMeta{Path: "path", Method: "method"}
	validatePathMeta := ValidatePathMeta{Path: "path", Method: "method", Schema: map[string]interface{}{}, SchemaB64: ""}
	paths := struct {
		Ignored   []string `bson:"ignored" json:"ignored"`
		WhiteList []string `bson:"white_list" json:"white_list"`
		BlackList []string `bson:"black_list" json:"black_list"`
	}{
		Ignored:   []string{},
		WhiteList: []string{},
		BlackList: []string{},
	}
	versionInfo := VersionInfo{
		Name:             "Default",
		UseExtendedPaths: true,
		Paths:            paths,
		ExtendedPaths: ExtendedPathsSet{
			Ignored:                 []EndPointMeta{endpointMeta},
			WhiteList:               []EndPointMeta{endpointMeta},
			BlackList:               []EndPointMeta{endpointMeta},
			Cached:                  []string{},
			Transform:               []TemplateMeta{templateMeta},
			TransformResponse:       []TemplateMeta{templateMeta},
			TransformJQ:             []TransformJQMeta{transformJQMeta},
			TransformJQResponse:     []TransformJQMeta{transformJQMeta},
			TransformHeader:         []HeaderInjectionMeta{headerInjectionMeta},
			TransformResponseHeader: []HeaderInjectionMeta{headerInjectionMeta},
			HardTimeouts:            []HardTimeoutMeta{hardTimeoutMeta},
			CircuitBreaker:          []CircuitBreakerMeta{circuitBreakerMeta},
			URLRewrite:              []URLRewriteMeta{urlRewriteMeta},
			Virtual:                 []VirtualMeta{virtualMeta},
			SizeLimit:               []RequestSizeMeta{sizeLimit},
			MethodTransforms:        []MethodTransformMeta{methodTransformMeta},
			TrackEndpoints:          []TrackEndpointMeta{trackEndpointMeta},
			DoNotTrackEndpoints:     []TrackEndpointMeta{trackEndpointMeta},
			Internal:                []InternalMeta{internalMeta},
			ValidateJSON:            []ValidatePathMeta{validatePathMeta},
		},
	}
	versionData := struct {
		NotVersioned   bool                   `bson:"not_versioned" json:"not_versioned"`
		DefaultVersion string                 `bson:"default_version" json:"default_version"`
		Versions       map[string]VersionInfo `bson:"versions" json:"versions"`
	}{
		NotVersioned:   true,
		DefaultVersion: "",
		Versions: map[string]VersionInfo{
			"Default": versionInfo,
		},
	}

	defaultCORSConfig := CORSConfig{
		Enable:         false,
		AllowedOrigins: []string{"*"},
		AllowedMethods: []string{http.MethodGet, http.MethodPost, http.MethodHead},
		AllowedHeaders: []string{"Origin", "Accept", "Content-Type", "X-Requested-With", "Authorization"},
	}

	graphql := GraphQLConfig{
		Enabled:          false,
		ExecutionMode:    GraphQLExecutionModeProxyOnly,
		Version:          GraphQLConfigVersion2,
		LastSchemaUpdate: nil,
		Proxy: GraphQLProxyConfig{
			AuthHeaders: map[string]string{},
		},
	}

	return APIDefinition{
		VersionData:          versionData,
		ConfigData:           map[string]interface{}{},
		AllowedIPs:           []string{},
		PinnedPublicKeys:     map[string]string{},
		ResponseProcessors:   []ResponseProcessor{},
		ClientCertificates:   []string{},
		BlacklistedIPs:       []string{},
		TagHeaders:           []string{},
		UpstreamCertificates: map[string]string{},
		Scopes: Scopes{
			JWT: ScopeClaim{
				ScopeToPolicy: map[string]string{},
			},
			OIDC: ScopeClaim{
				ScopeToPolicy: map[string]string{},
			},
		},
		HmacAllowedAlgorithms: []string{},
		CustomMiddleware: MiddlewareSection{
			Post:        []MiddlewareDefinition{},
			Pre:         []MiddlewareDefinition{},
			PostKeyAuth: []MiddlewareDefinition{},
			AuthCheck:   MiddlewareDefinition{},
			IdExtractor: MiddlewareIdExtractor{
				ExtractorConfig: map[string]interface{}{},
			},
		},
		Proxy: ProxyConfig{
			DisableStripSlash: true,
		},
		CORS:    defaultCORSConfig,
		Tags:    []string{},
		GraphQL: graphql,
	}
}

var Template = template.New("").Funcs(map[string]interface{}{
	"jsonMarshal": func(v interface{}) (string, error) {
		bs, err := json.Marshal(v)
		return string(bs), err
	},
	"xmlMarshal": func(v interface{}) (string, error) {
		var err error
		var xmlValue []byte
		mv, ok := v.(mxj.Map)
		if ok {
			mxj.XMLEscapeChars(true)
			xmlValue, err = mv.Xml()
		} else {
			res, ok := v.(map[string]interface{})
			if ok {
				mxj.XMLEscapeChars(true)
				xmlValue, err = mxj.Map(res).Xml()
			} else {
				xmlValue, err = xml.MarshalIndent(v, "", "  ")
			}
		}

		return string(xmlValue), err
	},
})

type ExternalOAuth struct {
	Enabled   bool       `bson:"enabled" json:"enabled"`
	Providers []Provider `bson:"providers" json:"providers"`
}

type Provider struct {
	JWT           JWTValidation `bson:"jwt" json:"jwt"`
	Introspection Introspection `bson:"introspection" json:"introspection"`
}

type JWTValidation struct {
	Enabled                 bool   `bson:"enabled" json:"enabled"`
	SigningMethod           string `bson:"signing_method" json:"signing_method"`
	Source                  string `bson:"source" json:"source"`
	IssuedAtValidationSkew  uint64 `bson:"issued_at_validation_skew" json:"issued_at_validation_skew"`
	NotBeforeValidationSkew uint64 `bson:"not_before_validation_skew" json:"not_before_validation_skew"`
	ExpiresAtValidationSkew uint64 `bson:"expires_at_validation_skew" json:"expires_at_validation_skew"`
	IdentityBaseField       string `bson:"identity_base_field" json:"identity_base_field"`
}

type Introspection struct {
	Enabled           bool               `bson:"enabled" json:"enabled"`
	URL               string             `bson:"url" json:"url"`
	ClientID          string             `bson:"client_id" json:"client_id"`
	ClientSecret      string             `bson:"client_secret" json:"client_secret"`
	IdentityBaseField string             `bson:"identity_base_field" json:"identity_base_field"`
	Cache             IntrospectionCache `bson:"cache" json:"cache"`
}

type IntrospectionCache struct {
	Enabled bool  `bson:"enabled" json:"enabled"`
	Timeout int64 `bson:"timeout" json:"timeout"`
}<|MERGE_RESOLUTION|>--- conflicted
+++ resolved
@@ -577,22 +577,12 @@
 	EnableProxyProtocol bool          `bson:"enable_proxy_protocol" json:"enable_proxy_protocol"`
 	APIID               string        `bson:"api_id" json:"api_id"`
 	OrgID               string        `bson:"org_id" json:"org_id"`
-<<<<<<< HEAD
 	UseKeylessAccess    bool          `bson:"use_keyless" json:"use_keyless"`
 	UseOauth2           bool          `bson:"use_oauth2" json:"use_oauth2"`
 	ExternalOAuth       ExternalOAuth `bson:"external_oauth" json:"external_oauth"`
 	UseOpenID           bool          `bson:"use_openid" json:"use_openid"`
 	OpenIDOptions       OpenIDOptions `bson:"openid_options" json:"openid_options"`
 	Oauth2Meta          struct {
-=======
-	//Cisco AppName
-	AppName          string        `bson:"app_name" json:"app_name"`
-	UseKeylessAccess bool          `bson:"use_keyless" json:"use_keyless"`
-	UseOauth2        bool          `bson:"use_oauth2" json:"use_oauth2"`
-	UseOpenID        bool          `bson:"use_openid" json:"use_openid"`
-	OpenIDOptions    OpenIDOptions `bson:"openid_options" json:"openid_options"`
-	Oauth2Meta       struct {
->>>>>>> 0dc5d237
 		AllowedAccessTypes     []osin.AccessRequestType    `bson:"allowed_access_types" json:"allowed_access_types"`
 		AllowedAuthorizeTypes  []osin.AuthorizeRequestType `bson:"allowed_authorize_types" json:"allowed_authorize_types"`
 		AuthorizeLoginRedirect string                      `bson:"auth_login_redirect" json:"auth_login_redirect"`
@@ -691,6 +681,8 @@
 	// IsOAS is set to true when API has an OAS definition (created in OAS or migrated to OAS)
 	IsOAS       bool   `bson:"is_oas" json:"is_oas,omitempty"`
 	VersionName string `bson:"-" json:"-"`
+	//Cisco AppName
+	AppName          string        `bson:"app_name" json:"app_name"`
 }
 
 type AnalyticsPluginConfig struct {
@@ -709,22 +701,15 @@
 }
 
 type AuthConfig struct {
-<<<<<<< HEAD
 	Name              string          `mapstructure:"name" bson:"name" json:"name"`
 	UseParam          bool            `mapstructure:"use_param" bson:"use_param" json:"use_param"`
 	ParamName         string          `mapstructure:"param_name" bson:"param_name" json:"param_name"`
 	UseCookie         bool            `mapstructure:"use_cookie" bson:"use_cookie" json:"use_cookie"`
 	CookieName        string          `mapstructure:"cookie_name" bson:"cookie_name" json:"cookie_name"`
 	DisableHeader     bool            `mapstructure:"disable_header" bson:"disable_header" json:"disable_header"`
-=======
-	UseParam   bool   `mapstructure:"use_param" bson:"use_param" json:"use_param"`
-	ParamName  string `mapstructure:"param_name" bson:"param_name" json:"param_name"`
-	UseCookie  bool   `mapstructure:"use_cookie" bson:"use_cookie" json:"use_cookie"`
-	CookieName string `mapstructure:"cookie_name" bson:"cookie_name" json:"cookie_name"`
 	//Cisco Change - added CSRF support
 	CSRFHeaderName    string          `mapstructure:"csrf_header_name" bson:"csrf_header_name" json:"csrf_header_name"`
 	UseCSRFHeader     bool            `mapstructure:"use_csrf_header" bson:"use_csrf_header" json:"use_csrf_header"`
->>>>>>> 0dc5d237
 	AuthHeaderName    string          `mapstructure:"auth_header_name" bson:"auth_header_name" json:"auth_header_name"`
 	UseCertificate    bool            `mapstructure:"use_certificate" bson:"use_certificate" json:"use_certificate"`
 	ValidateSignature bool            `mapstructure:"validate_signature" bson:"validate_signature" json:"validate_signature"`
@@ -790,23 +775,15 @@
 	CheckHostAgainstUptimeTests bool                          `bson:"check_host_against_uptime_tests" json:"check_host_against_uptime_tests"`
 	ServiceDiscovery            ServiceDiscoveryConfiguration `bson:"service_discovery" json:"service_discovery"`
 	Transport                   struct {
-<<<<<<< HEAD
 		SSLInsecureSkipVerify   bool     `bson:"ssl_insecure_skip_verify" json:"ssl_insecure_skip_verify"`
 		SSLCipherSuites         []string `bson:"ssl_ciphers" json:"ssl_ciphers"`
 		SSLMinVersion           uint16   `bson:"ssl_min_version" json:"ssl_min_version"`
 		SSLMaxVersion           uint16   `bson:"ssl_max_version" json:"ssl_max_version"`
 		SSLForceCommonNameCheck bool     `json:"ssl_force_common_name_check"`
 		ProxyURL                string   `bson:"proxy_url" json:"proxy_url"`
-=======
-		SSLInsecureSkipVerify bool     `bson:"ssl_insecure_skip_verify" json:"ssl_insecure_skip_verify"`
-		SSLCipherSuites       []string `bson:"ssl_ciphers" json:"ssl_ciphers"`
-		SSLMinVersion         uint16   `bson:"ssl_min_version" json:"ssl_min_version"`
 		//Cisco SSL RootCA check
 		SSLForceRootCACheck     bool   `bson:"ssl_force_rootca_check" json:"ssl_force_rootca_check"`
 		SSLRootCACert           string `bson:"ssl_rootca_cert" json:"ssl_rootca_cert"`
-		SSLForceCommonNameCheck bool   `json:"ssl_force_common_name_check"`
-		ProxyURL                string `bson:"proxy_url" json:"proxy_url"`
->>>>>>> 0dc5d237
 	} `bson:"transport" json:"transport"`
 }
 
