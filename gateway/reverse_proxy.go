// Copyright 2011 The Go Authors. All rights reserved.
// Use of this source code is governed by a BSD-style
// license that can be found in the LICENSE file.

// Fork of Go's net/http/httputil/reverseproxy.go with multiple changes,
// including:
//
// * caching
// * load balancing
// * service discovery

package gateway

import (
	"bytes"
	"context"
	"crypto/tls"
	"crypto/x509"
	"errors"
	"fmt"
	"io"
	"io/ioutil"
	"net"
	"net/http"
<<<<<<< HEAD
=======
	"net/http/httptest"
	"net/textproto"
>>>>>>> 0dc5d237
	"net/url"
	"strconv"
	"strings"
	"sync"
	"time"
	"unicode/utf8"

	"github.com/gorilla/websocket"
	"github.com/jensneuse/abstractlogger"

	"github.com/TykTechnologies/graphql-go-tools/pkg/graphql"
	gqlhttp "github.com/TykTechnologies/graphql-go-tools/pkg/http"
	"github.com/TykTechnologies/graphql-go-tools/pkg/subscription"

	"github.com/akutz/memconn"
	"github.com/opentracing/opentracing-go"
	"github.com/opentracing/opentracing-go/ext"
	"github.com/pmylund/go-cache"
	"github.com/sirupsen/logrus"
	"golang.org/x/net/http/httpguts"
	"golang.org/x/net/http2"

	"github.com/TykTechnologies/tyk/apidef"
	"github.com/TykTechnologies/tyk/ctx"
	"github.com/TykTechnologies/tyk/header"
	"github.com/TykTechnologies/tyk/regexp"
	"github.com/TykTechnologies/tyk/trace"
	"github.com/TykTechnologies/tyk/user"
)

var defaultUserAgent = "Tyk/" + VERSION

var corsHeaders = []string{
	"Access-Control-Allow-Origin",
	"Access-Control-Expose-Headers",
	"Access-Control-Max-Age",
	"Access-Control-Allow-Credentials",
	"Access-Control-Allow-Methods",
	"Access-Control-Allow-Headers"}

var ServiceCache *cache.Cache
var sdMu sync.RWMutex

func urlFromService(spec *APISpec) (*apidef.HostList, error) {

	doCacheRefresh := func() (*apidef.HostList, error) {
		log.Debug("--> Refreshing")
		spec.ServiceRefreshInProgress = true
		defer func() { spec.ServiceRefreshInProgress = false }()
		sd := ServiceDiscovery{}
		sd.Init(&spec.Proxy.ServiceDiscovery)
		data, err := sd.Target(spec.Proxy.ServiceDiscovery.QueryEndpoint)
		if err != nil {
			return nil, err
		}
		sdMu.Lock()
		spec.HasRun = true
		sdMu.Unlock()
		// Set the cached value
		if data.Len() == 0 {
			log.Warning("[PROXY][SD] Service Discovery returned empty host list! Returning last good set.")

			if spec.LastGoodHostList == nil {
				log.Warning("[PROXY][SD] Last good host list is nil, returning empty set.")
				spec.LastGoodHostList = apidef.NewHostList()
			}

			return spec.LastGoodHostList, nil
		}

		ServiceCache.Set(spec.APIID, data, cache.DefaultExpiration)
		// Stash it too
		spec.LastGoodHostList = data
		return data, nil
	}
	sdMu.RLock()
	hasRun := spec.HasRun
	sdMu.RUnlock()
	// First time? Refresh the cache and return that
	if !hasRun {
		log.Debug("First run! Setting cache")
		return doCacheRefresh()
	}

	// Not first run - check the cache
	cachedServiceData, found := ServiceCache.Get(spec.APIID)
	if !found {
		if spec.ServiceRefreshInProgress {
			// Are we already refreshing the cache? skip and return last good conf
			log.Debug("Cache expired! But service refresh in progress")
			return spec.LastGoodHostList, nil
		}
		// Refresh the spec
		log.Debug("Cache expired! Refreshing...")
		return doCacheRefresh()
	}

	log.Debug("Returning from cache.")
	return cachedServiceData.(*apidef.HostList), nil
}

// httpScheme matches http://* and https://*, case insensitive
var httpScheme = regexp.MustCompile(`^(?i)https?://`)

func EnsureTransport(host, protocol string) string {
	host = strings.TrimSpace(host)
	protocol = strings.TrimSpace(protocol)
	u, err := url.Parse(host)
	if err != nil {
		return host
	}
	switch u.Scheme {
	case "":
		if protocol == "" {
			protocol = "http"
		}
		u.Scheme = protocol
	case "h2c":
		u.Scheme = "http"
	}
	return u.String()
}

func (gw *Gateway) nextTarget(targetData *apidef.HostList, spec *APISpec) (string, error) {
	if spec.Proxy.EnableLoadBalancing {
		log.Debug("[PROXY] [LOAD BALANCING] Load balancer enabled, getting upstream target")
		// Use a HostList
		startPos := spec.RoundRobin.WithLen(targetData.Len())
		pos := startPos
		for {
			gotHost, err := targetData.GetIndex(pos)
			if err != nil {
				return "", err
			}

			host := EnsureTransport(gotHost, spec.Protocol)
			if !spec.Proxy.CheckHostAgainstUptimeTests {
				return host, nil // we don't care if it's up
			}
			// As checked by HostCheckerManager.AmIPolling
			if gw.GlobalHostChecker.store == nil {
				return host, nil
			}
			if !gw.GlobalHostChecker.HostDown(host) {
				return host, nil // we do care and it's up
			}
			// if the host is down, keep trying all the rest
			// in order from where we started.
			if pos = (pos + 1) % targetData.Len(); pos == startPos {
				return "", fmt.Errorf("all hosts are down, uptime tests are failing")
			}
		}

	}
	// Use standard target - might still be service data
	log.Debug("TARGET DATA:", targetData)

	gotHost, err := targetData.GetIndex(0)
	if err != nil {
		return "", err
	}
	return EnsureTransport(gotHost, spec.Protocol), nil
}

var (
	onceStartAllHostsDown sync.Once

	allHostsDownURL string
)

// TykNewSingleHostReverseProxy returns a new ReverseProxy that rewrites
// URLs to the scheme, host, and base path provided in target. If the
// target's path is "/base" and the incoming request was for "/dir",
// the target request will be for /base/dir. This version modifies the
// stdlib version by also setting the host to the target, this allows
// us to work with heroku and other such providers
func (gw *Gateway) TykNewSingleHostReverseProxy(target *url.URL, spec *APISpec, logger *logrus.Entry) *ReverseProxy {
	onceStartAllHostsDown.Do(func() {
		handler := func(w http.ResponseWriter, r *http.Request) {
			http.Error(w, "all hosts are down", http.StatusServiceUnavailable)
		}
		listener, err := net.Listen("tcp", "127.0.0.1:0")
		if err != nil {
			panic(err)
		}
		server := &http.Server{
			Handler:        http.HandlerFunc(handler),
			ReadTimeout:    1 * time.Second,
			WriteTimeout:   1 * time.Second,
			MaxHeaderBytes: 1 << 20,
		}
		allHostsDownURL = "http://" + listener.Addr().String()
		go func() {
			panic(server.Serve(listener))
		}()
	})
	if spec.Proxy.ServiceDiscovery.UseDiscoveryService {
		log.Debug("[PROXY] Service discovery enabled")
		if ServiceCache == nil {
			log.Debug("[PROXY] Service cache initialising")
			expiry := 120
			if spec.Proxy.ServiceDiscovery.CacheTimeout > 0 {
				expiry = int(spec.Proxy.ServiceDiscovery.CacheTimeout)
			} else if spec.GlobalConfig.ServiceDiscovery.DefaultCacheTimeout > 0 {
				expiry = spec.GlobalConfig.ServiceDiscovery.DefaultCacheTimeout
			}
			ServiceCache = cache.New(time.Duration(expiry)*time.Second, 15*time.Second)
		}
	}

	targetQuery := target.RawQuery
	director := func(req *http.Request) {
		hostList := spec.Proxy.StructuredTargetList
		switch {
		case spec.Proxy.ServiceDiscovery.UseDiscoveryService:
			var err error
			hostList, err = urlFromService(spec)
			if err != nil {
				log.Error("[PROXY] [SERVICE DISCOVERY] Failed target lookup: ", err)
				break
			}
			fallthrough // implies load balancing, with replaced host list
		case spec.Proxy.EnableLoadBalancing:
			host, err := gw.nextTarget(hostList, spec)
			if err != nil {
				log.Error("[PROXY] [LOAD BALANCING] ", err)
				host = allHostsDownURL
			}
			lbRemote, err := url.Parse(host)
			if err != nil {
				log.Error("[PROXY] [LOAD BALANCING] Couldn't parse target URL:", err)
			} else {
				// Only replace target if everything is OK
				target = lbRemote
				targetQuery = target.RawQuery
			}
		}

		targetToUse := target

		if spec.URLRewriteEnabled && req.Context().Value(ctx.RetainHost) == true {
			log.Debug("Detected host rewrite, overriding target")
			tmpTarget, err := url.Parse(req.URL.String())
			if err != nil {
				log.Error("Failed to parse URL! Err: ", err)
			} else {
				// Specifically override with a URL rewrite
				targetToUse = tmpTarget
			}
		}

		// No override, and no load balancing? Use the existing target

		// if this is false, there was an url rewrite, thus we
		// don't want to do anything to the path - req.URL is
		// already final.
		if targetToUse == target {
			req.URL.Scheme = targetToUse.Scheme
			req.URL.Host = targetToUse.Host
			req.URL.Path = singleJoiningSlash(targetToUse.Path, req.URL.Path, spec.Proxy.DisableStripSlash)
			if req.URL.RawPath != "" {
				req.URL.RawPath = singleJoiningSlash(targetToUse.Path, req.URL.RawPath, spec.Proxy.DisableStripSlash)
			}
		}

		if !spec.Proxy.PreserveHostHeader {
			req.Host = targetToUse.Host
		}

		//Cisco change
		if len(spec.Proxy.UpdateHostHeader) > 0 {
			//Normalize header
			log.Debug("Detected UpdateHostHeader ", spec.Proxy.UpdateHostHeader)
			header := textproto.CanonicalMIMEHeaderKey(spec.Proxy.UpdateHostHeader)
			log.Debug("CanonicalMIMEHeaderKey form ", spec.Proxy.UpdateHostHeader)
			updateHost, ok := req.Header[header]
			if ok {
				log.Debug("Updating upstream host", updateHost[0])
				req.Host = updateHost[0]
			}
		}

		if targetQuery == "" || req.URL.RawQuery == "" {
			req.URL.RawQuery = targetQuery + req.URL.RawQuery
		} else {
			req.URL.RawQuery = targetQuery + "&" + req.URL.RawQuery
		}
		if _, ok := req.Header[header.UserAgent]; !ok {
			// Set Tyk's own default user agent. Without
			// this line, we would get the net/http default.
			req.Header.Set(header.UserAgent, defaultUserAgent)
		}

		if spec.GlobalConfig.HttpServerOptions.SkipTargetPathEscaping {
			// force RequestURI to skip escaping if API's proxy is set for this
			// if we set opaque here it will force URL.RequestURI to skip escaping
			if req.URL.RawPath != "" {
				req.URL.Opaque = req.URL.RawPath
			}
		} else if req.URL.RawPath == req.URL.Path {
			// this should force URL to do escaping
			req.URL.RawPath = ""
		}

		switch req.URL.Scheme {
		case "ws":
			req.URL.Scheme = "http"
		case "wss":
			req.URL.Scheme = "https"
		}
	}

	if logger == nil {
		logger = logrus.NewEntry(log)
	}

	logger = logger.WithField("mw", "ReverseProxy")

	proxy := &ReverseProxy{
		Director:      director,
		TykAPISpec:    spec,
		FlushInterval: time.Duration(spec.GlobalConfig.HttpServerOptions.FlushInterval) * time.Millisecond,
		logger:        logger,
		wsUpgrader: websocket.Upgrader{
			// CheckOrigin is not needed for the upgrader as tyk already provides
			// its own middlewares for that.
			CheckOrigin: func(r *http.Request) bool {
				return true
			},
		},
		sp: sync.Pool{
			New: func() interface{} {
				buffer := make([]byte, 32*1024)
				return &buffer
			},
		},
		Gw: gw,
	}
	proxy.ErrorHandler.BaseMiddleware = BaseMiddleware{Spec: spec, Proxy: proxy, Gw: gw}
	return proxy
}

// ReverseProxy is an HTTP Handler that takes an incoming request and
// sends it to another server, proxying the response back to the
// client.
type ReverseProxy struct {
	// Director must be a function which modifies
	// the request into a new request to be sent
	// using Transport. Its response is then copied
	// back to the original client unmodified.
	Director func(*http.Request)

	// The transport used to perform proxy requests.
	// If nil, http.DefaultTransport is used.
	Transport http.RoundTripper

	// FlushInterval specifies the flush interval
	// to flush to the client while copying the
	// response body.
	// If zero, no periodic flushing is done.
	FlushInterval time.Duration

	// TLSClientConfig specifies the TLS configuration to use for 'wss'.
	// If nil, the default configuration is used.
	TLSClientConfig *tls.Config

	// wsUpgrader takes care of upgrading the incoming connection
	// to a websocket connection.
	wsUpgrader websocket.Upgrader

	TykAPISpec   *APISpec
	ErrorHandler ErrorHandler

	logger *logrus.Entry
	sp     sync.Pool
	Gw     *Gateway `json:"-"`
}

<<<<<<< HEAD
func (p *ReverseProxy) defaultTransport(dialerTimeout float64) *http.Transport {
=======
func defaultTransport(dialerTimeout float64) *http.Transport {
	log.Debug("defaultTransport dialerTimeout: ", dialerTimeout)
>>>>>>> 0dc5d237
	timeout := 30.0
	if dialerTimeout > 0 {
		log.Debug("Setting timeout for outbound request to: ", dialerTimeout)
		timeout = dialerTimeout
	}

	dialer := &net.Dialer{
		Timeout:   time.Duration(float64(timeout) * float64(time.Second)),
		KeepAlive: 30 * time.Second,
		DualStack: true,
	}
	dialContextFunc := dialer.DialContext
	if p.Gw.dnsCacheManager.IsCacheEnabled() {
		dialContextFunc = p.Gw.dnsCacheManager.WrapDialer(dialer)
	}

	if p.Gw.dialCtxFn != nil {
		dialContextFunc = p.Gw.dialCtxFn
	}

	transport := &http.Transport{
		DialContext:           dialContextFunc,
<<<<<<< HEAD
		MaxIdleConns:          p.Gw.GetConfig().MaxIdleConns,
		MaxIdleConnsPerHost:   p.Gw.GetConfig().MaxIdleConnsPerHost, // default is 100
		ResponseHeaderTimeout: time.Duration(dialerTimeout) * time.Second,
=======
		MaxIdleConns:          config.Global().MaxIdleConns,
		MaxIdleConnsPerHost:   config.Global().MaxIdleConnsPerHost, // default is 100
		ResponseHeaderTimeout: time.Duration(0) * time.Second,
>>>>>>> 0dc5d237
		TLSHandshakeTimeout:   10 * time.Second,
	}

	return transport
}

func singleJoiningSlash(targetPath, subPath string, disableStripSlash bool) string {
	if disableStripSlash && (len(subPath) == 0 || subPath == "/") {
		return targetPath
	}

	targetPath = strings.TrimRight(targetPath, "/")
	subPath = strings.TrimLeft(subPath, "/")

	if len(subPath) > 0 {
		return targetPath + "/" + subPath
	}
	return targetPath
}

func removeDuplicateCORSHeader(dst, src http.Header) {
	for _, v := range corsHeaders {
		keyName := http.CanonicalHeaderKey(v)
		if val := dst.Get(keyName); val != "" {
			src.Del(keyName)
		}
	}
}

func copyHeader(dst, src http.Header, ignoreCanonical bool) {

	removeDuplicateCORSHeader(dst, src)

	for k, vv := range src {
		if ignoreCanonical {
			dst[k] = append(dst[k], vv...)
			continue
		}
		for _, v := range vv {
			dst.Add(k, v)
		}
	}
}

func addCustomHeader(h http.Header, key string, value []string, ignoreCanonical bool) {
	if ignoreCanonical {
		h[key] = append(h[key], value...)
	} else {
		for _, v := range value {
			h.Add(key, v)
		}
	}

}

func setCustomHeader(h http.Header, key string, value string, ignoreCanonical bool) {
	if ignoreCanonical {
		h[key] = []string{value}
	} else {
		h.Set(key, value)
	}
}

func cloneHeader(h http.Header) http.Header {
	h2 := make(http.Header, len(h))
	for k, vv := range h {
		vv2 := make([]string, len(vv))
		copy(vv2, vv)
		h2[k] = vv2
	}
	return h2
}

// Hop-by-hop headers. These are removed when sent to the backend.
// http://www.w3.org/Protocols/rfc2616/rfc2616-sec13.html
var hopHeaders = []string{
	"Connection",
	"Proxy-Connection", // non-standard but still sent by libcurl and rejected by e.g. google
	"Keep-Alive",
	"Proxy-Authenticate",
	"Proxy-Authorization",
	"Te",      // canonicalized version of "TE"
	"Trailer", // not Trailers per URL above; http://www.rfc-editor.org/errata_search.php?eid=4522
	"Transfer-Encoding",
	"Upgrade",
}

func (p *ReverseProxy) ServeHTTP(rw http.ResponseWriter, req *http.Request) ProxyResponse {
	startTime := time.Now()
	p.logger.WithField("ts", startTime.UnixNano()).Debug("Started")
	resp := p.WrappedServeHTTP(rw, req, recordDetail(req, p.TykAPISpec))

	finishTime := time.Since(startTime)
	p.logger.WithField("ns", finishTime.Nanoseconds()).Debug("Finished")

	// make response body to be nopCloser and re-readable before serve it through chain of middlewares
	nopCloseResponseBody(resp.Response)

	return resp
}

func (p *ReverseProxy) ServeHTTPForCache(rw http.ResponseWriter, req *http.Request) ProxyResponse {
	startTime := time.Now()
	p.logger.WithField("ts", startTime.UnixNano()).Debug("Started")

	resp := p.WrappedServeHTTP(rw, req, true)
	nopCloseResponseBody(resp.Response)
	finishTime := time.Since(startTime)
	p.logger.WithField("ns", finishTime.Nanoseconds()).Debug("Finished")

	return resp
}

func (p *ReverseProxy) CheckHardTimeoutEnforced(spec *APISpec, req *http.Request) (bool, float64) {
	if !spec.EnforcedTimeoutEnabled {
		return false, spec.GlobalConfig.ProxyDefaultTimeout
	}

	vInfo, _ := spec.Version(req)
	versionPaths := spec.RxPaths[vInfo.Name]
	found, meta := spec.CheckSpecMatchesStatus(req, versionPaths, HardTimeout)
	if found {
		intMeta := meta.(*int)
		p.logger.Debug("HARD TIMEOUT ENFORCED: ", *intMeta)
		return true, float64(*intMeta)
	}

	return false, spec.GlobalConfig.ProxyDefaultTimeout
}

//Cisco change
func (p *ReverseProxy) GetTimeoutFromProxyHeader(spec *APISpec, req *http.Request, inTimeout float64) float64 {
	proxyTimeoutHeaderName := textproto.CanonicalMIMEHeaderKey(spec.Proxy.NDProxyTimeoutHeader)
	proxyTimeout, ok := req.Header[proxyTimeoutHeaderName]
	if ok {
		timeout, err := strconv.ParseInt(proxyTimeout[0], 10, 32)
		if err == nil {
			log.Debug("setting proxy timeout value from header")
			return float64(timeout)
		}
	}

	return inTimeout
}

func (p *ReverseProxy) CheckHeaderInRemoveList(hdr string, spec *APISpec, req *http.Request) bool {
	vInfo, _ := spec.Version(req)
	versionPaths := spec.RxPaths[vInfo.Name]
	for _, gdKey := range vInfo.GlobalHeadersRemove {
		if strings.ToLower(gdKey) == strings.ToLower(hdr) {
			return true
		}
	}

	// Check path config
	if found, meta := spec.CheckSpecMatchesStatus(req, versionPaths, HeaderInjected); found {
		hmeta := meta.(*apidef.HeaderInjectionMeta)
		for _, gdKey := range hmeta.DeleteHeaders {
			if strings.ToLower(gdKey) == strings.ToLower(hdr) {
				return true
			}
		}
	}

	return false
}

func (p *ReverseProxy) CheckCircuitBreakerEnforced(spec *APISpec, req *http.Request) (bool, *ExtendedCircuitBreakerMeta) {
	if !spec.CircuitBreakerEnabled {
		return false, nil
	}

	versionInfo, _ := spec.Version(req)
	versionPaths := spec.RxPaths[versionInfo.Name]
	found, meta := spec.CheckSpecMatchesStatus(req, versionPaths, CircuitBreaker)
	if found {
		exMeta := meta.(*ExtendedCircuitBreakerMeta)
		p.logger.Debug("CB Enforced for path: ", *exMeta)
		return true, exMeta
	}

	return false, nil
}

func proxyFromAPI(api *APISpec) func(*http.Request) (*url.URL, error) {
	return func(req *http.Request) (*url.URL, error) {
		if api != nil && api.Proxy.Transport.ProxyURL != "" {
			return url.Parse(api.Proxy.Transport.ProxyURL)
		}
		return http.ProxyFromEnvironment(req)
	}
}

func tlsClientConfig(s *APISpec) *tls.Config {
	config := &tls.Config{}

	if s.GlobalConfig.ProxySSLInsecureSkipVerify {
		config.InsecureSkipVerify = true
	}

	if s.Proxy.Transport.SSLInsecureSkipVerify {
		config.InsecureSkipVerify = true
	}

	if s.GlobalConfig.ProxySSLMinVersion > 0 {
		config.MinVersion = s.GlobalConfig.ProxySSLMinVersion
	}

	if s.Proxy.Transport.SSLMinVersion > 0 {
		config.MinVersion = s.Proxy.Transport.SSLMinVersion
	}

	if s.GlobalConfig.ProxySSLMaxVersion > 0 {
		config.MaxVersion = s.GlobalConfig.ProxySSLMaxVersion
	}

	if s.Proxy.Transport.SSLMaxVersion > 0 {
		config.MaxVersion = s.Proxy.Transport.SSLMaxVersion
	}

	if len(s.GlobalConfig.ProxySSLCipherSuites) > 0 {
		config.CipherSuites = getCipherAliases(s.GlobalConfig.ProxySSLCipherSuites)
	}

	if len(s.Proxy.Transport.SSLCipherSuites) > 0 {
		config.CipherSuites = getCipherAliases(s.Proxy.Transport.SSLCipherSuites)
	}

	if !s.GlobalConfig.ProxySSLDisableRenegotiation {
		config.Renegotiation = tls.RenegotiateFreelyAsClient
	}

	return config
}

func (p *ReverseProxy) httpTransport(timeOut float64, rw http.ResponseWriter, req *http.Request, outReq *http.Request) *TykRoundTripper {
	p.logger.Debug("Creating new transport")
	transport := p.defaultTransport(timeOut) // modifies a newly created transport
	transport.TLSClientConfig = &tls.Config{}
	transport.Proxy = proxyFromAPI(p.TykAPISpec)

	if p.Gw.GetConfig().ProxySSLInsecureSkipVerify {
		transport.TLSClientConfig.InsecureSkipVerify = true
	}

	if p.TykAPISpec.Proxy.Transport.SSLInsecureSkipVerify {
		transport.TLSClientConfig.InsecureSkipVerify = true
	}

	// When request routed through the proxy `DialTLS` is not used, and only VerifyPeerCertificate is supported
	// The reason behind two separate checks is that `DialTLS` supports specifying public keys per hostname, and `VerifyPeerCertificate` only global ones, e.g. `*`
	if proxyURL, _ := transport.Proxy(req); proxyURL != nil {
		p.logger.Debug("Detected proxy: " + proxyURL.String())
		transport.TLSClientConfig.VerifyPeerCertificate = p.Gw.verifyPeerCertificatePinnedCheck(p.TykAPISpec, transport.TLSClientConfig)

		if transport.TLSClientConfig.VerifyPeerCertificate != nil {
			p.logger.Debug("Certificate pinning check is enabled")
		}
	} else {
		transport.DialTLS = p.Gw.customDialTLSCheck(p.TykAPISpec, transport.TLSClientConfig)
	}

	if p.TykAPISpec.GlobalConfig.ProxySSLMinVersion > 0 {
		transport.TLSClientConfig.MinVersion = p.TykAPISpec.GlobalConfig.ProxySSLMinVersion
	}

	if p.TykAPISpec.Proxy.Transport.SSLMinVersion > 0 {
		transport.TLSClientConfig.MinVersion = p.TykAPISpec.Proxy.Transport.SSLMinVersion
	}

	if p.TykAPISpec.GlobalConfig.ProxySSLMaxVersion > 0 {
		transport.TLSClientConfig.MaxVersion = p.TykAPISpec.GlobalConfig.ProxySSLMaxVersion
	}

	if p.TykAPISpec.Proxy.Transport.SSLMaxVersion > 0 {
		transport.TLSClientConfig.MaxVersion = p.TykAPISpec.Proxy.Transport.SSLMaxVersion
	}

	if len(p.TykAPISpec.GlobalConfig.ProxySSLCipherSuites) > 0 {
		transport.TLSClientConfig.CipherSuites = getCipherAliases(p.TykAPISpec.GlobalConfig.ProxySSLCipherSuites)
	}

	if len(p.TykAPISpec.Proxy.Transport.SSLCipherSuites) > 0 {
		transport.TLSClientConfig.CipherSuites = getCipherAliases(p.TykAPISpec.Proxy.Transport.SSLCipherSuites)
	}

	if !p.Gw.GetConfig().ProxySSLDisableRenegotiation {
		transport.TLSClientConfig.Renegotiation = tls.RenegotiateFreelyAsClient
	}

	transport.DisableKeepAlives = p.TykAPISpec.GlobalConfig.ProxyCloseConnections

	if p.Gw.GetConfig().ProxyEnableHttp2 {
		http2.ConfigureTransport(transport)
	}

	p.logger.Debug("Out request url: ", outReq.URL.String())

	if outReq.URL.Scheme == "h2c" {
		p.logger.Info("Enabling h2c mode")
		h2t := &http2.Transport{
			// kind of a hack, but for plaintext/H2C requests, pretend to dial TLS
			DialTLS: func(network, addr string, _ *tls.Config) (net.Conn, error) {
				return net.Dial(network, addr)
			},
			AllowHTTP: true,
		}
		return &TykRoundTripper{transport, h2t, p.logger, p.Gw}
	}

	return &TykRoundTripper{transport, nil, p.logger, p.Gw}
}

func (p *ReverseProxy) setCommonNameVerifyPeerCertificate(tlsConfig *tls.Config, hostName string) {
	tlsConfig.InsecureSkipVerify = true

	// if verifyPeerCertificate was set previously, make sure it is also executed
	prevFunc := tlsConfig.VerifyPeerCertificate
	tlsConfig.VerifyPeerCertificate = func(rawCerts [][]byte, verifiedChains [][]*x509.Certificate) error {
		if prevFunc != nil {
			err := prevFunc(rawCerts, verifiedChains)
			if err != nil {
				p.logger.Error("Failed to verify server certificate: " + err.Error())
				return err
			}
		}

		// followed https://github.com/golang/go/issues/21971#issuecomment-332693931
		certs := make([]*x509.Certificate, len(rawCerts))
		for i, asn1Data := range rawCerts {
			cert, err := x509.ParseCertificate(asn1Data)
			if err != nil {
				return errors.New("failed to parse certificate from server: " + err.Error())
			}
			certs[i] = cert
		}

		if !p.TykAPISpec.Proxy.Transport.SSLInsecureSkipVerify && !p.Gw.GetConfig().ProxySSLInsecureSkipVerify {
			opts := x509.VerifyOptions{
				Roots:         tlsConfig.RootCAs,
				CurrentTime:   time.Now(),
				DNSName:       "", // <- skip hostname verification
				Intermediates: x509.NewCertPool(),
			}

			for i, cert := range certs {
				if i == 0 {
					continue
				}
				opts.Intermediates.AddCert(cert)
			}
			_, err := certs[0].Verify(opts)
			if err != nil {
				p.logger.Error("Failed to verify server certificate: " + err.Error())
				return err
			}
		}

		return validateCommonName(hostName, certs[0])
	}
}

type TykRoundTripper struct {
	transport    *http.Transport
	h2ctransport *http2.Transport
	logger       *logrus.Entry
	Gw           *Gateway `json:"-"`
}

func (rt *TykRoundTripper) RoundTrip(r *http.Request) (*http.Response, error) {

	hasInternalHeader := r.Header.Get(apidef.TykInternalApiHeader) != ""

	if r.URL.Scheme == "tyk" || hasInternalHeader {
		if hasInternalHeader {
			r.Header.Del(apidef.TykInternalApiHeader)
		}

		handler, _, found := rt.Gw.findInternalHttpHandlerByNameOrID(r.Host)
		if !found {
			rt.logger.WithField("looping_url", "tyk://"+r.Host).Error("Couldn't detect target")
			return nil, errors.New("handler could")
		}

		rt.logger.WithField("looping_url", "tyk://"+r.Host).Debug("Executing request on internal route")

		return handleInMemoryLoop(handler, r)
	}

	if rt.h2ctransport != nil {
		return rt.h2ctransport.RoundTrip(r)
	}
	return rt.transport.RoundTrip(r)
}

<<<<<<< HEAD
const (
	checkIdleMemConnInterval = 5 * time.Minute
	maxIdleMemConnDuration   = time.Minute
	inMemNetworkName         = "in-mem-network"
	inMemNetworkType         = "memu"
)

type memConnProvider struct {
	listener net.Listener
	provider *memconn.Provider
	expireAt time.Time
}

var memConnProviders = &struct {
	mtx sync.RWMutex
	m   map[string]*memConnProvider
}{
	m: make(map[string]*memConnProvider),
}

// cleanIdleMemConnProvidersEagerly deletes idle memconn.Provider instances and
// closes the underlying listener to free resources.
func cleanIdleMemConnProvidersEagerly(pointInTime time.Time) {
	memConnProviders.mtx.Lock()
	defer memConnProviders.mtx.Unlock()

	for host, mp := range memConnProviders.m {
		if mp.expireAt.Before(pointInTime) {
			delete(memConnProviders.m, host)
			// on listener.Close http.Serve will return with error and stop goroutine
			_ = mp.listener.Close()
		}
=======
func (p *ReverseProxy) verifyRootCA(tlsConfig *tls.Config, host string) {
	tlsConfig.InsecureSkipVerify = true

	// if verifyPeerCertificate was set previously, make sure it is also executed
	//prevFunc := tlsConfig.VerifyPeerCertificate
	tlsConfig.VerifyPeerCertificate = func(rawCerts [][]byte, verifiedChains [][]*x509.Certificate) error {
		// if prevFunc != nil {
		// 	err := prevFunc(rawCerts, verifiedChains)
		// 	if err != nil {
		// 		log.Error("Failed to verify server certificate: " + err.Error())
		// 		return err
		// 	}
		// }
		// followed https://github.com/golang/go/issues/21971#issuecomment-332693931
		certs := make([]*x509.Certificate, len(rawCerts))
		for i, asn1Data := range rawCerts {
			cert, err := x509.ParseCertificate(asn1Data)
			if err != nil {
				return errors.New("failed to parse certificate from server: " + err.Error())
			}
			certs[i] = cert
		}

		if p.TykAPISpec.Proxy.Transport.SSLForceRootCACheck && config.Global().SSLForceRootCACheck {
			roots := x509.NewCertPool()
			//Read RootCA and Validate
			rootCert := p.TykAPISpec.Proxy.Transport.SSLRootCACert

			if rootCert == "" {
				rootCert = config.Global().SSLRootCACert
			}
			log.Debug("rootca path: " + rootCert)
			rootCA, err := ioutil.ReadFile(rootCert)
			if err != nil {
				return errors.New("invalid rootca  " + rootCert)
			}

			ok := roots.AppendCertsFromPEM([]byte(rootCA))
			if !ok {
				return errors.New("invalid rootca - Counld not decode rootCA: " + rootCert)
			}

			tlsConfig.RootCAs = roots
		}

		opts := x509.VerifyOptions{
			Roots:         tlsConfig.RootCAs,
			CurrentTime:   time.Now(),
			DNSName:       "", // <- skip hostname verification
			Intermediates: x509.NewCertPool(),
		}

		for i, cert := range certs {
			if i == 0 {
				continue
			}
			opts.Intermediates.AddCert(cert)
		}
		_, err := certs[0].Verify(opts)
		if err != nil {
			log.Error("Failed to verify server certificate: " + err.Error())
			return err
		}

		return nil
	}
}

func (p *ReverseProxy) WrappedServeHTTP(rw http.ResponseWriter, req *http.Request, withCache bool) ProxyResponse {
	if trace.IsEnabled() {
		span, ctx := trace.Span(req.Context(), req.URL.Path)
		defer span.Finish()
		ext.SpanKindRPCClient.Set(span)
		req = req.WithContext(ctx)
>>>>>>> 0dc5d237
	}
}

// cleanIdleMemConnProviders checks memconn.Provider instances periodically and
// deletes idle ones.
func cleanIdleMemConnProviders(ctx context.Context) {
	ticker := time.NewTicker(checkIdleMemConnInterval)
	defer ticker.Stop()

	for {
		select {
		case <-ctx.Done():
			return
		case <-ticker.C:
			cleanIdleMemConnProvidersEagerly(time.Now())
		}
	}
}

// getMemConnProvider return the cached memconn.Provider, if it's available in the cache.
func getMemConnProvider(addr string) (*memconn.Provider, error) {
	host, _, err := net.SplitHostPort(addr)
	if err != nil {
		return nil, err
	}

<<<<<<< HEAD
	memConnProviders.mtx.RLock()
	defer memConnProviders.mtx.RUnlock()
=======
	if createTransport {
		_, timeout := p.CheckHardTimeoutEnforced(p.TykAPISpec, req)
		//Cisco change
		//override the connect timeout value if X-Nd-Proxy-Timeout header is set
		timeout = p.GetTimeoutFromProxyHeader(p.TykAPISpec, req, timeout)

		p.TykAPISpec.HTTPTransport = httpTransport(timeout, rw, req, p)
		p.TykAPISpec.HTTPTransportCreated = time.Now()
>>>>>>> 0dc5d237

	p, ok := memConnProviders.m[host]
	if !ok {
		return nil, fmt.Errorf("no provider found for: %s", addr)
	}

	return p.provider, nil
}

// createMemConnProviderIfNeeded creates a new memconn.Provider and net.Listener
// for the given host.
func createMemConnProviderIfNeeded(handler http.Handler, r *http.Request) error {
	memConnProviders.mtx.Lock()
	defer memConnProviders.mtx.Unlock()

	p, ok := memConnProviders.m[r.Host]
	if ok {
		// Clean the providers and close its listener, if it is idle for a while.
		p.expireAt = time.Now().Add(maxIdleMemConnDuration)
		return nil
	}

	provider := &memconn.Provider{}
	// start in mem listener
	lis, err := provider.Listen(inMemNetworkType, inMemNetworkName)
	if err != nil {
		return err
	}

	// start http server with in mem listener
	// Note: do not try to use http.Server it is working only with mux
	mux := http.NewServeMux()
	mux.Handle("/", handler)

	go func() { _ = http.Serve(lis, mux) }()

	memConnProviders.m[r.Host] = &memConnProvider{
		listener: lis,
		provider: provider,
		expireAt: time.Now().Add(maxIdleMemConnDuration),
	}
	return nil
}

// memConnClient is used to make request to internal APIs.
var memConnClient = &http.Client{
	Transport: &http.Transport{
		DialContext: func(ctx context.Context, _, addr string) (net.Conn, error) {
			provider, err := getMemConnProvider(addr)
			if err != nil {
				return nil, err
			}
			return provider.DialContext(ctx, inMemNetworkType, inMemNetworkName)
		},
	},
}

func handleInMemoryLoop(handler http.Handler, r *http.Request) (resp *http.Response, err error) {
	err = createMemConnProviderIfNeeded(handler, r)
	if err != nil {
		return nil, err
	}

	r.URL.Scheme = "http"
	return memConnClient.Do(r)
}

func (p *ReverseProxy) handleOutboundRequest(roundTripper *TykRoundTripper, outreq *http.Request, w http.ResponseWriter) (res *http.Response, hijacked bool, latency time.Duration, err error) {
	begin := time.Now()
	defer func() {
		latency = time.Since(begin)
	}()

	if p.TykAPISpec.HasMock {
		if res, err = p.mockResponse(outreq); res != nil {
			return
		}
	}

	if p.TykAPISpec.GraphQL.Enabled {
		res, hijacked, err = p.handleGraphQL(roundTripper, outreq, w)
		return
	}

	res, err = p.sendRequestToUpstream(roundTripper, outreq)
	return
}

func isCORSPreflight(r *http.Request) bool {
	return r.Method == http.MethodOptions
}

func (p *ReverseProxy) handleGraphQL(roundTripper *TykRoundTripper, outreq *http.Request, w http.ResponseWriter) (res *http.Response, hijacked bool, err error) {
	isWebSocketUpgrade := ctxGetGraphQLIsWebSocketUpgrade(outreq)
	needEngine := needsGraphQLExecutionEngine(p.TykAPISpec)

	switch {
	case isCORSPreflight(outreq):
		if needEngine {
			err = errors.New("options passthrough not allowed")
			return
		}
	case isWebSocketUpgrade:
		if needEngine {
			return p.handleGraphQLEngineWebsocketUpgrade(roundTripper, outreq, w)
		}
	default:
		gqlRequest := ctxGetGraphQLRequest(outreq)
		if gqlRequest == nil {
			err = errors.New("graphql request is nil")
			return
		}
		gqlRequest.SetHeader(outreq.Header)

		var isIntrospection bool
		isIntrospection, err = gqlRequest.IsIntrospectionQuery()
		if err != nil {
			return
		}

		if isIntrospection {
			res, err = p.handleGraphQLIntrospection(gqlRequest)
			return
		}
		if needEngine {
			return p.handoverRequestToGraphQLExecutionEngine(roundTripper, gqlRequest, outreq)
		}
	}

	res, err = p.sendRequestToUpstream(roundTripper, outreq)
	return
}

func (p *ReverseProxy) handleGraphQLIntrospection(gqlRequest *graphql.Request) (res *http.Response, err error) {
	switch p.TykAPISpec.GraphQL.Version {
	case apidef.GraphQLConfigVersion2:
		if p.TykAPISpec.GraphQLExecutor.EngineV2 == nil {
			err = errors.New("execution engine is nil")
			return
		}

		reqCtx := context.Background()
		resultWriter := graphql.NewEngineResultWriter()
		err = p.TykAPISpec.GraphQLExecutor.EngineV2.Execute(reqCtx, gqlRequest, &resultWriter)
		if err != nil {
			return
		}

		httpStatus := http.StatusOK
		headers := make(http.Header)
		headers.Set("Content-Type", "application/json")
		res = resultWriter.AsHTTPResponse(httpStatus, headers)
		return
	default:
		var result *graphql.ExecutionResult
		result, err = graphql.SchemaIntrospection(p.TykAPISpec.GraphQLExecutor.Schema)
		if err != nil {
			return
		}

		res = result.GetAsHTTPResponse()
		return
	}
}

func (p *ReverseProxy) handleGraphQLEngineWebsocketUpgrade(roundTripper *TykRoundTripper, r *http.Request, w http.ResponseWriter) (res *http.Response, hijacked bool, err error) {
	conn, err := p.wsUpgrader.Upgrade(w, r, http.Header{
		header.SecWebSocketProtocol: {GraphQLWebSocketProtocol},
	})
	if err != nil {
		p.logger.Error("websocket upgrade for GraphQL engine failed: ", err)
		return nil, false, err
	}

	p.handoverWebSocketConnectionToGraphQLExecutionEngine(roundTripper, conn.UnderlyingConn(), r)
	return nil, true, nil
}

func (p *ReverseProxy) handoverRequestToGraphQLExecutionEngine(roundTripper *TykRoundTripper, gqlRequest *graphql.Request, outreq *http.Request) (res *http.Response, hijacked bool, err error) {
	p.TykAPISpec.GraphQLExecutor.Client.Transport = NewGraphQLEngineTransport(DetermineGraphQLEngineTransportType(p.TykAPISpec), roundTripper)

	switch p.TykAPISpec.GraphQL.Version {
	case apidef.GraphQLConfigVersionNone:
		fallthrough
	case apidef.GraphQLConfigVersion1:
		if p.TykAPISpec.GraphQLExecutor.Engine == nil {
			err = errors.New("execution engine is nil")
			return
		}

		var result *graphql.ExecutionResult
		result, err = p.TykAPISpec.GraphQLExecutor.Engine.Execute(context.Background(), gqlRequest, graphql.ExecutionOptions{ExtraArguments: gqlRequest.Variables})
		if err != nil {
			return
		}

		res = result.GetAsHTTPResponse()
		return
	case apidef.GraphQLConfigVersion2:
		if p.TykAPISpec.GraphQLExecutor.EngineV2 == nil {
			err = errors.New("execution engine is nil")
			return
		}

		isProxyOnly := isGraphQLProxyOnly(p.TykAPISpec)
		reqCtx := context.Background()
		if isProxyOnly {
			reqCtx = NewGraphQLProxyOnlyContext(context.Background(), outreq)
		}

		resultWriter := graphql.NewEngineResultWriter()
		execOptions := []graphql.ExecutionOptionsV2{
			graphql.WithBeforeFetchHook(p.TykAPISpec.GraphQLExecutor.HooksV2.BeforeFetchHook),
			graphql.WithAfterFetchHook(p.TykAPISpec.GraphQLExecutor.HooksV2.AfterFetchHook),
		}

		// if this context vars are enabled and this is a supergraph, inject the sub request id header
		upstreamHeaders := http.Header{}
		if p.TykAPISpec.EnableContextVars && p.TykAPISpec.GraphQL.ExecutionMode == apidef.GraphQLExecutionModeSupergraph {
			ctxData := ctxGetData(outreq)
			if reqID, exists := ctxData["request_id"]; !exists {
				log.Warn("context variables enabled but request_id missing")
			} else if requestID, ok := reqID.(string); ok {
				upstreamHeaders.Set("X-Tyk-Parent-Request-Id", requestID)
			}
		}

		// append the request headers if any
		for h, value := range p.TykAPISpec.GraphQL.Proxy.RequestHeaders {
			val := p.Gw.replaceTykVariables(outreq, value, false)
			upstreamHeaders.Set(h, val)
		}
		execOptions = append(execOptions, graphql.WithUpstreamHeaders(upstreamHeaders))

		err = p.TykAPISpec.GraphQLExecutor.EngineV2.Execute(reqCtx, gqlRequest, &resultWriter, execOptions...)
		if err != nil {
			return
		}

		httpStatus := http.StatusOK
		header := make(http.Header)
		header.Set("Content-Type", "application/json")

		if isProxyOnly {
			proxyOnlyCtx := reqCtx.(*GraphQLProxyOnlyContext)
			// There is a case in the proxy-only mode where the request can be handled
			// by the library without calling the upstream.
			// This is a valid query for proxy-only mode: query { __typename }
			// In this case, upstreamResponse is nil.
			// See TT-6419 for further info.
			if proxyOnlyCtx.upstreamResponse != nil {
				header = proxyOnlyCtx.upstreamResponse.Header
				httpStatus = proxyOnlyCtx.upstreamResponse.StatusCode
			}
		}

		res = resultWriter.AsHTTPResponse(httpStatus, header)
		return
	}

	return nil, false, errors.New("graphql configuration is invalid")
}

func (p *ReverseProxy) handoverWebSocketConnectionToGraphQLExecutionEngine(roundTripper *TykRoundTripper, conn net.Conn, req *http.Request) {
	p.TykAPISpec.GraphQLExecutor.Client.Transport = NewGraphQLEngineTransport(DetermineGraphQLEngineTransportType(p.TykAPISpec), roundTripper)

	absLogger := abstractlogger.NewLogrusLogger(log, absLoggerLevel(log.Level))
	done := make(chan bool)
	errChan := make(chan error)

	var executorPool subscription.ExecutorPool
	switch p.TykAPISpec.GraphQL.Version {
	case apidef.GraphQLConfigVersionNone:
		fallthrough
	case apidef.GraphQLConfigVersion1:
		if p.TykAPISpec.GraphQLExecutor.Engine == nil {
			log.Error("could not start graphql websocket handler: execution engine is nil")
			return
		}
		executorPool = subscription.NewExecutorV1Pool(p.TykAPISpec.GraphQLExecutor.Engine.NewExecutionHandler())
	case apidef.GraphQLConfigVersion2:
		if p.TykAPISpec.GraphQLExecutor.EngineV2 == nil {
			log.Error("could not start graphql websocket handler: execution engine is nil")
			return
		}
		initialRequestContext := subscription.NewInitialHttpRequestContext(req)
		executorPool = subscription.NewExecutorV2Pool(p.TykAPISpec.GraphQLExecutor.EngineV2, initialRequestContext)
	}

	go gqlhttp.HandleWebsocket(done, errChan, conn, executorPool, absLogger)
	select {
	case err := <-errChan:
		log.Error("could not start graphql websocket handler: ", err)
	case <-done:
	}
}

func (p *ReverseProxy) sendRequestToUpstream(roundTripper *TykRoundTripper, outreq *http.Request) (res *http.Response, err error) {
	return roundTripper.RoundTrip(outreq)
}

func (p *ReverseProxy) WrappedServeHTTP(rw http.ResponseWriter, req *http.Request, withCache bool) ProxyResponse {
	if trace.IsEnabled() {
		span, ctx := trace.Span(req.Context(), req.URL.Path)
		defer span.Finish()
		ext.SpanKindRPCClient.Set(span)
		req = req.WithContext(ctx)
	}
	var roundTripper *TykRoundTripper

	reqCtx := req.Context()
	if cn, ok := rw.(http.CloseNotifier); ok {
		var cancel context.CancelFunc
		reqCtx, cancel = context.WithCancel(reqCtx)
		defer cancel()
		notifyChan := cn.CloseNotify()
		go func() {
			select {
			case <-notifyChan:
				cancel()
			case <-reqCtx.Done():
			}
		}()
	}

	// Do this before we make a shallow copy
	session := ctxGetSession(req)

	outreq := new(http.Request)
	logreq := new(http.Request)

	*outreq = *req // includes shallow copies of maps, but okay
	*logreq = *req
	// remove context data from the copies
	setContext(outreq, context.Background())
	setContext(logreq, context.Background())

	p.logger.Debug("Upstream request URL: ", req.URL)

	// We need to double set the context for the outbound request to reprocess the target
	if p.TykAPISpec.URLRewriteEnabled && req.Context().Value(ctx.RetainHost) == true {
		p.logger.Debug("Detected host rewrite, notifying director")
		setCtxValue(outreq, ctx.RetainHost, true)
	}

	if req.ContentLength == 0 {
		outreq.Body = nil // Issue 16036: nil Body for http.Transport retries
	}
	outreq = outreq.WithContext(reqCtx)
	setContext(logreq, outreq.Context())

	outreq.Header = cloneHeader(req.Header)
	if trace.IsEnabled() {
		span := opentracing.SpanFromContext(req.Context())
		trace.Inject(p.TykAPISpec.Name, span, outreq.Header)
	}
	p.Director(outreq)
	outreq.Close = false

	p.logger.Debug("Outbound request URL: ", outreq.URL.String())

	outReqUpgrade, reqUpType := p.IsUpgrade(req)

	// See RFC 2616, section 14.10.
	if c := outreq.Header.Get("Connection"); c != "" {
		for _, f := range strings.Split(c, ",") {
			if f = strings.TrimSpace(f); f != "" {
				outreq.Header.Del(f)
			}
		}
	}
	// Remove other hop-by-hop headers to the backend. Especially
	// important is "Connection" because we want a persistent
	// connection, regardless of what the client sent to us.
	for _, h := range hopHeaders {
		hv := outreq.Header.Get(h)
		if hv == "" {
			continue
		}
		if h == "Te" && hv == "trailers" {
			continue
		}
		outreq.Header.Del(h)
		logreq.Header.Del(h)
	}

	if outReqUpgrade {
		outreq.Header.Set("Connection", "Upgrade")
		logreq.Header.Set("Connection", "Upgrade")
		outreq.Header.Set("Upgrade", reqUpType)
		logreq.Header.Set("Upgrade", reqUpType)
	}

	addrs := requestIPHops(req)
	if !p.CheckHeaderInRemoveList(header.XForwardFor, p.TykAPISpec, req) {
		outreq.Header.Set(header.XForwardFor, addrs)
	}

	// Circuit breaker
	breakerEnforced, breakerConf := p.CheckCircuitBreakerEnforced(p.TykAPISpec, req)

	// set up TLS certificates for upstream if needed
	var tlsCertificates []tls.Certificate
	if cert := p.Gw.getUpstreamCertificate(outreq.URL.Host, p.TykAPISpec); cert != nil {
		p.logger.Debug("Found upstream mutual TLS certificate")
		tlsCertificates = []tls.Certificate{*cert}
	}

	p.TykAPISpec.Lock()

	// create HTTP transport
	createTransport := p.TykAPISpec.HTTPTransport == nil

	// Check if timeouts are set for this endpoint
	if !createTransport && p.Gw.GetConfig().MaxConnTime != 0 {
		createTransport = time.Since(p.TykAPISpec.HTTPTransportCreated) > time.Duration(p.Gw.GetConfig().MaxConnTime)*time.Second
	}

	if createTransport {
		_, timeout := p.CheckHardTimeoutEnforced(p.TykAPISpec, req)
		p.TykAPISpec.HTTPTransport = p.httpTransport(timeout, rw, req, outreq)
		p.TykAPISpec.HTTPTransportCreated = time.Now()
	}

	roundTripper = p.TykAPISpec.HTTPTransport

	if roundTripper.transport != nil {
		roundTripper.transport.TLSClientConfig.Certificates = tlsCertificates
	}
	p.TykAPISpec.Unlock()

	if outreq.URL.Scheme == "h2c" {
		outreq.URL.Scheme = "http"
	}

	if p.TykAPISpec.Proxy.Transport.SSLForceCommonNameCheck || p.Gw.GetConfig().SSLForceCommonNameCheck {
		// if proxy is enabled, add CommonName verification in verifyPeerCertificate
		// DialTLS is not executed if proxy is used
		httpTransport := roundTripper.transport

		p.logger.Debug("Using forced SSL CN check")

		if proxyURL, _ := httpTransport.Proxy(req); proxyURL != nil {
			p.logger.Debug("Detected proxy: " + proxyURL.String())
			tlsConfig := httpTransport.TLSClientConfig
			host, _, _ := net.SplitHostPort(outreq.Host)
			p.setCommonNameVerifyPeerCertificate(tlsConfig, host)
		}

	}

	//Validate RootCA
	if p.TykAPISpec.Proxy.Transport.SSLForceRootCACheck && config.Global().SSLForceRootCACheck {
		// DialTLS is not executed if proxy is used
		httpTransport := roundTripper.transport
		tlsConfig := httpTransport.TLSClientConfig
		log.Debug("Using forced SSL RootCA check")

		host, _, _ := net.SplitHostPort(outreq.Host)

		p.verifyRootCA(tlsConfig, host)
	}
	log.Debug("Root Varification Done")
	// do request round trip
	var (
		res             *http.Response
		isHijacked      bool
		upstreamLatency time.Duration
		err             error
	)

	if breakerEnforced {
		if !breakerConf.CB.Ready() {
			p.logger.Debug("ON REQUEST: Circuit Breaker is in OPEN state")
			p.ErrorHandler.HandleError(rw, logreq, "Service temporarily unavailable.", 503, true)
			return ProxyResponse{}
		}
		p.logger.Debug("ON REQUEST: Circuit Breaker is in CLOSED or HALF-OPEN state")

		res, isHijacked, upstreamLatency, err = p.handleOutboundRequest(roundTripper, outreq, rw)
		if err != nil || res.StatusCode/100 == 5 {
			breakerConf.CB.Fail()
		} else {
			breakerConf.CB.Success()
		}
	} else {
		res, isHijacked, upstreamLatency, err = p.handleOutboundRequest(roundTripper, outreq, rw)
	}

	if err != nil {
		token := ctxGetAuthToken(req)

		var alias string
		if session != nil {
			alias = session.Alias
		}

		p.logger.WithFields(logrus.Fields{
			"prefix":      "proxy",
			"user_ip":     addrs,
			"server_name": outreq.Host,
			"user_id":     p.Gw.obfuscateKey(token),
			"user_name":   alias,
			"org_id":      p.TykAPISpec.OrgID,
			"api_id":      p.TykAPISpec.APIID,
		}).Error("http: proxy error: ", err)

		if strings.HasPrefix(err.Error(), "mock:") {
			p.ErrorHandler.HandleError(rw, logreq, err.Error(), res.StatusCode, true)
			return ProxyResponse{UpstreamLatency: upstreamLatency}
		}

		if strings.Contains(err.Error(), "timeout awaiting response headers") {
			p.ErrorHandler.HandleError(rw, logreq, "Upstream service reached hard timeout.", http.StatusGatewayTimeout, true)

			if p.TykAPISpec.Proxy.ServiceDiscovery.UseDiscoveryService {
				if ServiceCache != nil {
					p.logger.Debug("[PROXY] [SERVICE DISCOVERY] Upstream host failed, refreshing host list")
					ServiceCache.Delete(p.TykAPISpec.APIID)
				}
			}
			return ProxyResponse{UpstreamLatency: upstreamLatency}
		}

		if strings.Contains(err.Error(), "context canceled") {
			p.ErrorHandler.HandleError(rw, logreq, "Client closed request", 499, true)
			return ProxyResponse{UpstreamLatency: upstreamLatency}
		}

		if strings.Contains(err.Error(), "no such host") {
			p.ErrorHandler.HandleError(rw, logreq, "Upstream host lookup failed", http.StatusInternalServerError, true)
			return ProxyResponse{UpstreamLatency: upstreamLatency}
		}

		if strings.Contains(err.Error(), "x509: certificate signed by unknown authority") {
			p.ErrorHandler.HandleError(rw, logreq, "x509: certificate signed by unknown authority", http.StatusInternalServerError, true)
			return ProxyResponse{UpstreamLatency: upstreamLatency}
		}

		if strings.Contains(err.Error(), "invalid rootca") {
			p.ErrorHandler.HandleError(rw, logreq, "invalid root certificate", http.StatusInternalServerError, true)
			return ProxyResponse{UpstreamLatency: upstreamLatency}
		}

		p.ErrorHandler.HandleError(rw, logreq, "There was a problem proxying the request", http.StatusInternalServerError, true)
		return ProxyResponse{UpstreamLatency: upstreamLatency}

	}

	if isHijacked {
		return ProxyResponse{UpstreamLatency: upstreamLatency}
	}

	upgrade, _ := p.IsUpgrade(req)
	// Deal with 101 Switching Protocols responses: (WebSocket, h2c, etc)
	if upgrade {
		if err := p.handleUpgradeResponse(rw, outreq, res); err != nil {
			p.ErrorHandler.HandleError(rw, logreq, err.Error(), http.StatusInternalServerError, true)
			return ProxyResponse{UpstreamLatency: upstreamLatency}
		}
	}

	ses := new(user.SessionState)
	if session != nil {
		ses = session
	}

	// Middleware chain handling here - very simple, but should do
	// the trick. Chain can be empty, in which case this is a no-op.
	// abortRequest is set to true when a response hook fails
	// For reference see "HandleError" in coprocess.go
	abortRequest, err := handleResponseChain(p.TykAPISpec.ResponseChain, rw, res, req, ses)
	if abortRequest {
		return ProxyResponse{UpstreamLatency: upstreamLatency}
	}

	if err != nil {
		p.logger.Error("Response chain failed! ", err)
	}

	inres := new(http.Response)
	if withCache {
		*inres = *res // includes shallow copies of maps, but okay

		if !upgrade {
			defer res.Body.Close()

			// Buffer body data
			var bodyBuffer bytes.Buffer
			bodyBuffer2 := new(bytes.Buffer)

			p.CopyResponse(&bodyBuffer, res.Body, p.flushInterval(res))
			*bodyBuffer2 = bodyBuffer

			// Create new ReadClosers so we can split output
			res.Body = ioutil.NopCloser(&bodyBuffer)
			inres.Body = ioutil.NopCloser(bodyBuffer2)
		}
	}

	// We should at least copy the status code in
	inres.StatusCode = res.StatusCode
	inres.ContentLength = res.ContentLength
	p.HandleResponse(rw, res, ses)
	return ProxyResponse{UpstreamLatency: upstreamLatency, Response: inres}
}

func (p *ReverseProxy) HandleResponse(rw http.ResponseWriter, res *http.Response, ses *user.SessionState) error {

	// Remove hop-by-hop headers listed in the
	// "Connection" header of the response.
	if c := res.Header.Get(header.Connection); c != "" {
		for _, f := range strings.Split(c, ",") {
			if f = strings.TrimSpace(f); f != "" {
				res.Header.Del(f)
			}
		}
	}

	for _, h := range hopHeaders {
		res.Header.Del(h)
	}
	defer res.Body.Close()

	// Close connections
	if p.Gw.GetConfig().CloseConnections {
		res.Header.Set(header.Connection, "close")
	}

	// Add resource headers
	if ses != nil {
		// We have found a session, lets report back
		quotaMax, quotaRemaining, _, quotaRenews := ses.GetQuotaLimitByAPIID(p.TykAPISpec.APIID)
		res.Header.Set(header.XRateLimitLimit, strconv.Itoa(int(quotaMax)))
		res.Header.Set(header.XRateLimitRemaining, strconv.Itoa(int(quotaRemaining)))
		res.Header.Set(header.XRateLimitReset, strconv.Itoa(int(quotaRenews)))
	}

	copyHeader(rw.Header(), res.Header, p.Gw.GetConfig().IgnoreCanonicalMIMEHeaderKey)

	announcedTrailers := len(res.Trailer)
	if announcedTrailers > 0 {
		trailerKeys := make([]string, 0, len(res.Trailer))
		for k := range res.Trailer {
			trailerKeys = append(trailerKeys, k)
		}
		rw.Header().Add("Trailer", strings.Join(trailerKeys, ", "))
	}

	// do not write on a hijacked connection
	if res.StatusCode != http.StatusSwitchingProtocols {
		rw.WriteHeader(res.StatusCode)
	}

	if len(res.Trailer) > 0 {
		// Force chunking if we saw a response trailer.
		// This prevents net/http from calculating the length for short
		// bodies and adding a Content-Length.
		if fl, ok := rw.(http.Flusher); ok {
			fl.Flush()
		}
	}

	p.CopyResponse(rw, res.Body, p.flushInterval(res))

	if len(res.Trailer) == announcedTrailers {
		copyHeader(rw.Header(), res.Trailer, p.Gw.GetConfig().IgnoreCanonicalMIMEHeaderKey)
		return nil
	}

	for k, vv := range res.Trailer {
		k = http.TrailerPrefix + k
		for _, v := range vv {
			rw.Header().Add(k, v)
		}
	}
	return nil
}

// flushInterval returns the p.FlushInterval value, conditionally
// overriding its value for a specific request/response.
func (p *ReverseProxy) flushInterval(res *http.Response) time.Duration {
	resCT := res.Header.Get("Content-Type")

	// For Server-Sent Events responses, flush immediately.
	// The MIME type is defined in https://www.w3.org/TR/eventsource/#text-event-stream
	if resCT == "text/event-stream" {
		return -1 // negative means immediately
	}

	// We might have the case of streaming for which Content-Length might be unset.
	if res.ContentLength == -1 {
		return -1
	}

	return p.FlushInterval
}

func (p *ReverseProxy) CopyResponse(dst io.Writer, src io.Reader, flushInterval time.Duration) {

	if flushInterval != 0 {
		if wf, ok := dst.(writeFlusher); ok {
			mlw := &maxLatencyWriter{
				dst:     wf,
				latency: flushInterval,
			}
			defer mlw.stop()

			// set up initial timer so headers get flushed even if body writes are delayed
			mlw.flushPending = true
			mlw.t = time.AfterFunc(flushInterval, mlw.delayedFlush)

			dst = mlw
		}
	}

	p.copyBuffer(dst, src)
}

func (p *ReverseProxy) copyBuffer(dst io.Writer, src io.Reader) (int64, error) {

	buf := p.sp.Get().(*[]byte)
	defer p.sp.Put(buf)

	var written int64
	for {
		nr, rerr := src.Read(*buf)
		if rerr != nil && rerr != io.EOF && rerr != context.Canceled {
			p.logger.WithFields(logrus.Fields{
				"prefix": "proxy",
				"org_id": p.TykAPISpec.OrgID,
				"api_id": p.TykAPISpec.APIID,
			}).Error("http: proxy error during body copy: ", rerr)
		}
		if nr > 0 {
			nw, werr := dst.Write((*buf)[:nr])
			if nw > 0 {
				written += int64(nw)
			}
			if werr != nil {
				return written, werr
			}
			if nr != nw {
				return written, io.ErrShortWrite
			}
		}
		if rerr != nil {
			return written, rerr
		}
	}
}

func upgradeType(h http.Header) string {
	if !httpguts.HeaderValuesContainsToken(h["Connection"], "Upgrade") {
		return ""
	}
	return strings.ToLower(h.Get("Upgrade"))
}

func (p *ReverseProxy) handleUpgradeResponse(rw http.ResponseWriter, req *http.Request, res *http.Response) error {
	copyHeader(res.Header, rw.Header(), p.Gw.GetConfig().IgnoreCanonicalMIMEHeaderKey)

	hj, ok := rw.(http.Hijacker)
	if !ok {
		return fmt.Errorf("can't switch protocols using non-Hijacker ResponseWriter type %T", rw)
	}
	backConn, ok := res.Body.(io.ReadWriteCloser)
	if !ok {
		return fmt.Errorf("internal error: 101 switching protocols response with non-writable body")
	}
	backConnCloseCh := make(chan bool)
	go func() {
		// Ensure that the cancelation of a request closes the backend.
		// See issue https://golang.org/issue/35559.
		select {
		case <-req.Context().Done():
		case <-backConnCloseCh:
		}
		backConn.Close()
	}()

	defer close(backConnCloseCh)
	conn, brw, err := hj.Hijack()
	if err != nil {
		return fmt.Errorf("Hijack failed on protocol switch: %v", err)
	}
	defer conn.Close()
	res.Body = nil // so res.Write only writes the headers; we have res.Body in backConn above
	if err := res.Write(brw); err != nil {
		return fmt.Errorf("response write: %v", err)
	}
	if err := brw.Flush(); err != nil {
		return fmt.Errorf("response flush: %v", err)
	}
	errc := make(chan error, 1)
	spc := switchProtocolCopier{user: conn, backend: backConn}
	go spc.copyToBackend(errc)
	go spc.copyFromBackend(errc)
	<-errc

	res.Body = ioutil.NopCloser(strings.NewReader(""))

	return nil
}

// switchProtocolCopier exists so goroutines proxying data back and
// forth have nice names in stacks.
type switchProtocolCopier struct {
	user, backend io.ReadWriter
}

func (c switchProtocolCopier) copyFromBackend(errc chan<- error) {
	_, err := io.Copy(c.user, c.backend)
	errc <- err
}

func (c switchProtocolCopier) copyToBackend(errc chan<- error) {
	_, err := io.Copy(c.backend, c.user)
	errc <- err
}

type writeFlusher interface {
	io.Writer
	http.Flusher
}

type maxLatencyWriter struct {
	dst     writeFlusher
	latency time.Duration // non-zero; negative means to flush immediately

	mu           sync.Mutex // protects t, flushPending, and dst.Flush
	t            *time.Timer
	flushPending bool
}

func (m *maxLatencyWriter) Write(p []byte) (n int, err error) {
	m.mu.Lock()
	defer m.mu.Unlock()
	n, err = m.dst.Write(p)
	if m.latency < 0 {
		m.dst.Flush()
		return
	}
	if m.flushPending {
		return
	}
	if m.t == nil {
		m.t = time.AfterFunc(m.latency, m.delayedFlush)
	} else {
		m.t.Reset(m.latency)
	}
	m.flushPending = true
	return
}

func (m *maxLatencyWriter) delayedFlush() {
	m.mu.Lock()
	defer m.mu.Unlock()
	if !m.flushPending { // if stop was called but AfterFunc already started this goroutine
		return
	}
	m.dst.Flush()
	m.flushPending = false
}

func (m *maxLatencyWriter) stop() {
	m.mu.Lock()
	defer m.mu.Unlock()
	m.flushPending = false
	if m.t != nil {
		m.t.Stop()
	}
}

func requestIPHops(r *http.Request) string {
	clientIP, _, err := net.SplitHostPort(r.RemoteAddr)
	if err != nil {
		return ""
	}
	// If we aren't the first proxy retain prior
	// X-Forwarded-For information as a comma+space
	// separated list and fold multiple headers into one.
	if prior, ok := r.Header["X-Forwarded-For"]; ok {
		clientIP = strings.Join(prior, ", ") + ", " + clientIP
	}
	return clientIP
}

// nopCloser is just like ioutil's, but here to let us re-read the same
// buffer inside by moving position to the start every time we done with reading
type nopCloser struct {
	io.ReadSeeker
}

// Read just a wrapper around real Read which also moves position to the start if we get EOF
// to have it ready for next read-cycle
func (n nopCloser) Read(p []byte) (int, error) {
	num, err := n.ReadSeeker.Read(p)
	if err == io.EOF { // move to start to have it ready for next read cycle
		_, seekErr := n.Seek(0, io.SeekStart)
		if seekErr != nil {
			log.WithError(seekErr).Error("can't rewind nopCloser")
		}
	}
	return num, err
}

// nopCloserBuffer is like nopCloser above but uses pointer receiver for seeking
// within an internal bytes.Buffer reference.
type nopCloserBuffer struct {
	reader   io.ReadCloser
	once     sync.Once
	buf      bytes.Buffer
	position int64
}

// newNopCloserBuffer creates a new instance of a *nopCloserBuffer.
func newNopCloserBuffer(buf io.ReadCloser) (*nopCloserBuffer, error) {
	return &nopCloserBuffer{
		reader: buf,
	}, nil
}

// copy creates a copy of the io.Reader when we read from it (lazy).
func (n *nopCloserBuffer) copy() (err error) {
	n.once.Do(func() {
		_, err = io.Copy(&n.buf, n.reader)
		if err == nil {
			if closeErr := n.reader.Close(); closeErr != nil {
				log.WithError(closeErr).Warn("nopCloserBuffer: error closing original reader")
			}
			n.reader = nil
		}
	})
	return
}

// Read just a wrapper around real Read which also moves position to the start if we get EOF
// to have it ready for next read-cycle
func (n *nopCloserBuffer) Read(p []byte) (int, error) {
	if err := n.copy(); err != nil {
		return 0, err
	}

	idx := n.position
	num, err := bytes.NewBuffer(n.buf.Bytes()[idx:]).Read(p)

	if err == nil {
		cnt := int64(n.buf.Len())
		if idx+int64(len(p)) < cnt {
			n.position += int64(len(p))
		} else {
			n.position = cnt
		}
	}

	// move to start to have it ready for next read cycle
	if err == io.EOF {
		_, seekErr := n.Seek(0, io.SeekStart)
		if seekErr != nil {
			log.WithError(seekErr).Error("can't rewind nopCloserBuffer")
		}
	}

	return num, err
}

// Seek seeks within the buffer
func (n *nopCloserBuffer) Seek(offset int64, whence int64) (int64, error) {
	if whence != io.SeekStart {
		return 0, errors.New("invalid seek method, only supporting SeekStart")
	}

	if offset == 0 && n.position == 0 {
		return 0, nil
	}

	if err := n.copy(); err != nil {
		return 0, err
	}

	cnt := int64(n.buf.Len())

	if offset >= cnt || offset < 0 {
		return 0, errors.New("invalid seek offset")
	}

	n.position = offset

	return offset, nil
}

// Close is a no-op Close
func (n nopCloser) Close() error {
	return nil
}

// Close is a no-op Close
func (n *nopCloserBuffer) Close() error {
	return nil
}

func copyBody(body io.ReadCloser, isClientResponseBody bool) io.ReadCloser {
	// check if body was already read and converted into our nopCloser
	if nc, ok := body.(*nopCloserBuffer); ok {
		// seek to the beginning to have it ready for next read
		nc.Seek(0, io.SeekStart)
		return body
	}

	// body is http's io.ReadCloser - read it up
	rwc, err := newNopCloserBuffer(body)
	if err != nil {
		log.WithError(err).Error("error creating buffered request body")
		return body
	}

	// Consume reader if it's from a http client response.
	//
	// Server would automatically call Close(), we only do it for
	// the *http.Response struct, but not *http.Request.
	if isClientResponseBody {
		if err := rwc.copy(); err != nil {
			log.WithError(err).Error("error reading request body")
			return body
		}
	}

	// use seek-able reader for further body usage
	return rwc
}

func copyRequest(r *http.Request) *http.Request {
	if r.ContentLength == -1 {
		return r
	}

	if r.Body != nil {
		r.Body = copyBody(r.Body, false)
	}

	return r
}

func copyResponse(r *http.Response) *http.Response {
	// If the response is 101 Switching Protocols then the body will contain a
	// `*http.readWriteCloserBody` which cannot be copied (see stdlib documentation).
	// In this case we want to return immediately to avoid a silent crash.
	if r.StatusCode == http.StatusSwitchingProtocols {
		return r
	}

	if r.Body != nil {
		r.Body = copyBody(r.Body, true)
	}

	return r
}

func nopCloseRequestBody(r *http.Request) {
	if r == nil {
		return
	}

	copyRequest(r)
}

func nopCloseResponseBody(r *http.Response) {
	if r == nil {
		return
	}

	copyResponse(r)
}

func (p *ReverseProxy) IsUpgrade(req *http.Request) (bool, string) {
	if !p.Gw.GetConfig().HttpServerOptions.EnableWebSockets {
		return false, ""
	}

<<<<<<< HEAD
	connection := strings.ToLower(strings.TrimSpace(req.Header.Get(header.Connection)))
	if connection != "upgrade" {
=======
	contentType := strings.ToLower(strings.TrimSpace(req.Header.Get(headers.Accept)))
	if contentType == "text/event-stream" {
		return true, ""
	}

	// connection := strings.ToLower(strings.TrimSpace(req.Header.Get(headers.Connection)))
	// if connection != "upgrade" {
	// 	return false, ""
	// }

	//Firefox sends Connection: [keep-alive, Upgrade] which breaks TyK Connection upgrade header parsing
	//Using gorilla websocket function to correclty parse the Connection header
	if !tokenListContainsValue(req.Header, "Connection", "upgrade") {
>>>>>>> 0dc5d237
		return false, ""
	}

	upgrade := strings.ToLower(strings.TrimSpace(req.Header.Get("Upgrade")))
	if upgrade != "" {
		return true, upgrade
	}

	return false, ""
}

<<<<<<< HEAD
// IsGrpcStreaming  determines wether a request represents a grpc streaming req
func IsGrpcStreaming(r *http.Request) bool {
	return r.ContentLength == -1 && r.Header.Get(header.ContentType) == "application/grpc"
=======
// tokenListContainsValue returns true if the 1#token header with the given
// name contains a token equal to value with ASCII case folding.
func tokenListContainsValue(header http.Header, name string, value string) bool {
headers:
	for _, s := range header[name] {
		for {
			var t string
			t, s = nextToken(skipSpace(s))
			if t == "" {
				continue headers
			}
			s = skipSpace(s)
			if s != "" && s[0] != ',' {
				continue headers
			}
			if equalASCIIFold(t, value) {
				return true
			}
			if s == "" {
				continue headers
			}
			s = s[1:]
		}
	}
	return false
}

// Token octets per RFC 2616.
var isTokenOctet = [256]bool{
	'!':  true,
	'#':  true,
	'$':  true,
	'%':  true,
	'&':  true,
	'\'': true,
	'*':  true,
	'+':  true,
	'-':  true,
	'.':  true,
	'0':  true,
	'1':  true,
	'2':  true,
	'3':  true,
	'4':  true,
	'5':  true,
	'6':  true,
	'7':  true,
	'8':  true,
	'9':  true,
	'A':  true,
	'B':  true,
	'C':  true,
	'D':  true,
	'E':  true,
	'F':  true,
	'G':  true,
	'H':  true,
	'I':  true,
	'J':  true,
	'K':  true,
	'L':  true,
	'M':  true,
	'N':  true,
	'O':  true,
	'P':  true,
	'Q':  true,
	'R':  true,
	'S':  true,
	'T':  true,
	'U':  true,
	'W':  true,
	'V':  true,
	'X':  true,
	'Y':  true,
	'Z':  true,
	'^':  true,
	'_':  true,
	'`':  true,
	'a':  true,
	'b':  true,
	'c':  true,
	'd':  true,
	'e':  true,
	'f':  true,
	'g':  true,
	'h':  true,
	'i':  true,
	'j':  true,
	'k':  true,
	'l':  true,
	'm':  true,
	'n':  true,
	'o':  true,
	'p':  true,
	'q':  true,
	'r':  true,
	's':  true,
	't':  true,
	'u':  true,
	'v':  true,
	'w':  true,
	'x':  true,
	'y':  true,
	'z':  true,
	'|':  true,
	'~':  true,
}

// nextToken returns the leading RFC 2616 token of s and the string following
// the token.
func nextToken(s string) (token, rest string) {
	i := 0
	for ; i < len(s); i++ {
		if !isTokenOctet[s[i]] {
			break
		}
	}
	return s[:i], s[i:]
}

// skipSpace returns a slice of the string s with all leading RFC 2616 linear
// whitespace removed.
func skipSpace(s string) (rest string) {
	i := 0
	for ; i < len(s); i++ {
		if b := s[i]; b != ' ' && b != '\t' {
			break
		}
	}
	return s[i:]
}

// equalASCIIFold returns true if s is equal to t with ASCII case folding as
// defined in RFC 4790.
func equalASCIIFold(s, t string) bool {
	for s != "" && t != "" {
		sr, size := utf8.DecodeRuneInString(s)
		s = s[size:]
		tr, size := utf8.DecodeRuneInString(t)
		t = t[size:]
		if sr == tr {
			continue
		}
		if 'A' <= sr && sr <= 'Z' {
			sr = sr + 'a' - 'A'
		}
		if 'A' <= tr && tr <= 'Z' {
			tr = tr + 'a' - 'A'
		}
		if sr != tr {
			return false
		}
	}
	return s == t
>>>>>>> 0dc5d237
}<|MERGE_RESOLUTION|>--- conflicted
+++ resolved
@@ -22,11 +22,8 @@
 	"io/ioutil"
 	"net"
 	"net/http"
-<<<<<<< HEAD
-=======
 	"net/http/httptest"
 	"net/textproto"
->>>>>>> 0dc5d237
 	"net/url"
 	"strconv"
 	"strings"
@@ -405,12 +402,7 @@
 	Gw     *Gateway `json:"-"`
 }
 
-<<<<<<< HEAD
 func (p *ReverseProxy) defaultTransport(dialerTimeout float64) *http.Transport {
-=======
-func defaultTransport(dialerTimeout float64) *http.Transport {
-	log.Debug("defaultTransport dialerTimeout: ", dialerTimeout)
->>>>>>> 0dc5d237
 	timeout := 30.0
 	if dialerTimeout > 0 {
 		log.Debug("Setting timeout for outbound request to: ", dialerTimeout)
@@ -433,15 +425,9 @@
 
 	transport := &http.Transport{
 		DialContext:           dialContextFunc,
-<<<<<<< HEAD
 		MaxIdleConns:          p.Gw.GetConfig().MaxIdleConns,
 		MaxIdleConnsPerHost:   p.Gw.GetConfig().MaxIdleConnsPerHost, // default is 100
 		ResponseHeaderTimeout: time.Duration(dialerTimeout) * time.Second,
-=======
-		MaxIdleConns:          config.Global().MaxIdleConns,
-		MaxIdleConnsPerHost:   config.Global().MaxIdleConnsPerHost, // default is 100
-		ResponseHeaderTimeout: time.Duration(0) * time.Second,
->>>>>>> 0dc5d237
 		TLSHandshakeTimeout:   10 * time.Second,
 	}
 
@@ -837,7 +823,6 @@
 	return rt.transport.RoundTrip(r)
 }
 
-<<<<<<< HEAD
 const (
 	checkIdleMemConnInterval = 5 * time.Minute
 	maxIdleMemConnDuration   = time.Minute
@@ -870,7 +855,335 @@
 			// on listener.Close http.Serve will return with error and stop goroutine
 			_ = mp.listener.Close()
 		}
-=======
+	}
+}
+
+// cleanIdleMemConnProviders checks memconn.Provider instances periodically and
+// deletes idle ones.
+func cleanIdleMemConnProviders(ctx context.Context) {
+	ticker := time.NewTicker(checkIdleMemConnInterval)
+	defer ticker.Stop()
+
+	for {
+		select {
+		case <-ctx.Done():
+			return
+		case <-ticker.C:
+			cleanIdleMemConnProvidersEagerly(time.Now())
+		}
+	}
+}
+
+// getMemConnProvider return the cached memconn.Provider, if it's available in the cache.
+func getMemConnProvider(addr string) (*memconn.Provider, error) {
+	host, _, err := net.SplitHostPort(addr)
+	if err != nil {
+		return nil, err
+	}
+
+	memConnProviders.mtx.RLock()
+	defer memConnProviders.mtx.RUnlock()
+
+	p, ok := memConnProviders.m[host]
+	if !ok {
+		return nil, fmt.Errorf("no provider found for: %s", addr)
+	}
+
+	return p.provider, nil
+}
+
+// createMemConnProviderIfNeeded creates a new memconn.Provider and net.Listener
+// for the given host.
+func createMemConnProviderIfNeeded(handler http.Handler, r *http.Request) error {
+	memConnProviders.mtx.Lock()
+	defer memConnProviders.mtx.Unlock()
+
+	p, ok := memConnProviders.m[r.Host]
+	if ok {
+		// Clean the providers and close its listener, if it is idle for a while.
+		p.expireAt = time.Now().Add(maxIdleMemConnDuration)
+		return nil
+	}
+
+	provider := &memconn.Provider{}
+	// start in mem listener
+	lis, err := provider.Listen(inMemNetworkType, inMemNetworkName)
+	if err != nil {
+		return err
+	}
+
+	// start http server with in mem listener
+	// Note: do not try to use http.Server it is working only with mux
+	mux := http.NewServeMux()
+	mux.Handle("/", handler)
+
+	go func() { _ = http.Serve(lis, mux) }()
+
+	memConnProviders.m[r.Host] = &memConnProvider{
+		listener: lis,
+		provider: provider,
+		expireAt: time.Now().Add(maxIdleMemConnDuration),
+	}
+	return nil
+}
+
+// memConnClient is used to make request to internal APIs.
+var memConnClient = &http.Client{
+	Transport: &http.Transport{
+		DialContext: func(ctx context.Context, _, addr string) (net.Conn, error) {
+			provider, err := getMemConnProvider(addr)
+			if err != nil {
+				return nil, err
+			}
+			return provider.DialContext(ctx, inMemNetworkType, inMemNetworkName)
+		},
+	},
+}
+
+func handleInMemoryLoop(handler http.Handler, r *http.Request) (resp *http.Response, err error) {
+	err = createMemConnProviderIfNeeded(handler, r)
+	if err != nil {
+		return nil, err
+	}
+
+	r.URL.Scheme = "http"
+	return memConnClient.Do(r)
+}
+
+func (p *ReverseProxy) handleOutboundRequest(roundTripper *TykRoundTripper, outreq *http.Request, w http.ResponseWriter) (res *http.Response, hijacked bool, latency time.Duration, err error) {
+	begin := time.Now()
+	defer func() {
+		latency = time.Since(begin)
+	}()
+
+	if p.TykAPISpec.HasMock {
+		if res, err = p.mockResponse(outreq); res != nil {
+			return
+		}
+	}
+
+	if p.TykAPISpec.GraphQL.Enabled {
+		res, hijacked, err = p.handleGraphQL(roundTripper, outreq, w)
+		return
+	}
+
+	res, err = p.sendRequestToUpstream(roundTripper, outreq)
+	return
+}
+
+func isCORSPreflight(r *http.Request) bool {
+	return r.Method == http.MethodOptions
+}
+
+func (p *ReverseProxy) handleGraphQL(roundTripper *TykRoundTripper, outreq *http.Request, w http.ResponseWriter) (res *http.Response, hijacked bool, err error) {
+	isWebSocketUpgrade := ctxGetGraphQLIsWebSocketUpgrade(outreq)
+	needEngine := needsGraphQLExecutionEngine(p.TykAPISpec)
+
+	switch {
+	case isCORSPreflight(outreq):
+		if needEngine {
+			err = errors.New("options passthrough not allowed")
+			return
+		}
+	case isWebSocketUpgrade:
+		if needEngine {
+			return p.handleGraphQLEngineWebsocketUpgrade(roundTripper, outreq, w)
+		}
+	default:
+		gqlRequest := ctxGetGraphQLRequest(outreq)
+		if gqlRequest == nil {
+			err = errors.New("graphql request is nil")
+			return
+		}
+		gqlRequest.SetHeader(outreq.Header)
+
+		var isIntrospection bool
+		isIntrospection, err = gqlRequest.IsIntrospectionQuery()
+		if err != nil {
+			return
+		}
+
+		if isIntrospection {
+			res, err = p.handleGraphQLIntrospection(gqlRequest)
+			return
+		}
+		if needEngine {
+			return p.handoverRequestToGraphQLExecutionEngine(roundTripper, gqlRequest, outreq)
+		}
+	}
+
+	res, err = p.sendRequestToUpstream(roundTripper, outreq)
+	return
+}
+
+func (p *ReverseProxy) handleGraphQLIntrospection(gqlRequest *graphql.Request) (res *http.Response, err error) {
+	switch p.TykAPISpec.GraphQL.Version {
+	case apidef.GraphQLConfigVersion2:
+		if p.TykAPISpec.GraphQLExecutor.EngineV2 == nil {
+			err = errors.New("execution engine is nil")
+			return
+		}
+
+		reqCtx := context.Background()
+		resultWriter := graphql.NewEngineResultWriter()
+		err = p.TykAPISpec.GraphQLExecutor.EngineV2.Execute(reqCtx, gqlRequest, &resultWriter)
+		if err != nil {
+			return
+		}
+
+		httpStatus := http.StatusOK
+		headers := make(http.Header)
+		headers.Set("Content-Type", "application/json")
+		res = resultWriter.AsHTTPResponse(httpStatus, headers)
+		return
+	default:
+		var result *graphql.ExecutionResult
+		result, err = graphql.SchemaIntrospection(p.TykAPISpec.GraphQLExecutor.Schema)
+		if err != nil {
+			return
+		}
+
+		res = result.GetAsHTTPResponse()
+		return
+	}
+}
+
+func (p *ReverseProxy) handleGraphQLEngineWebsocketUpgrade(roundTripper *TykRoundTripper, r *http.Request, w http.ResponseWriter) (res *http.Response, hijacked bool, err error) {
+	conn, err := p.wsUpgrader.Upgrade(w, r, http.Header{
+		header.SecWebSocketProtocol: {GraphQLWebSocketProtocol},
+	})
+	if err != nil {
+		p.logger.Error("websocket upgrade for GraphQL engine failed: ", err)
+		return nil, false, err
+	}
+
+	p.handoverWebSocketConnectionToGraphQLExecutionEngine(roundTripper, conn.UnderlyingConn(), r)
+	return nil, true, nil
+}
+
+func (p *ReverseProxy) handoverRequestToGraphQLExecutionEngine(roundTripper *TykRoundTripper, gqlRequest *graphql.Request, outreq *http.Request) (res *http.Response, hijacked bool, err error) {
+	p.TykAPISpec.GraphQLExecutor.Client.Transport = NewGraphQLEngineTransport(DetermineGraphQLEngineTransportType(p.TykAPISpec), roundTripper)
+
+	switch p.TykAPISpec.GraphQL.Version {
+	case apidef.GraphQLConfigVersionNone:
+		fallthrough
+	case apidef.GraphQLConfigVersion1:
+		if p.TykAPISpec.GraphQLExecutor.Engine == nil {
+			err = errors.New("execution engine is nil")
+			return
+		}
+
+		var result *graphql.ExecutionResult
+		result, err = p.TykAPISpec.GraphQLExecutor.Engine.Execute(context.Background(), gqlRequest, graphql.ExecutionOptions{ExtraArguments: gqlRequest.Variables})
+		if err != nil {
+			return
+		}
+
+		res = result.GetAsHTTPResponse()
+		return
+	case apidef.GraphQLConfigVersion2:
+		if p.TykAPISpec.GraphQLExecutor.EngineV2 == nil {
+			err = errors.New("execution engine is nil")
+			return
+		}
+
+		isProxyOnly := isGraphQLProxyOnly(p.TykAPISpec)
+		reqCtx := context.Background()
+		if isProxyOnly {
+			reqCtx = NewGraphQLProxyOnlyContext(context.Background(), outreq)
+		}
+
+		resultWriter := graphql.NewEngineResultWriter()
+		execOptions := []graphql.ExecutionOptionsV2{
+			graphql.WithBeforeFetchHook(p.TykAPISpec.GraphQLExecutor.HooksV2.BeforeFetchHook),
+			graphql.WithAfterFetchHook(p.TykAPISpec.GraphQLExecutor.HooksV2.AfterFetchHook),
+		}
+
+		// if this context vars are enabled and this is a supergraph, inject the sub request id header
+		upstreamHeaders := http.Header{}
+		if p.TykAPISpec.EnableContextVars && p.TykAPISpec.GraphQL.ExecutionMode == apidef.GraphQLExecutionModeSupergraph {
+			ctxData := ctxGetData(outreq)
+			if reqID, exists := ctxData["request_id"]; !exists {
+				log.Warn("context variables enabled but request_id missing")
+			} else if requestID, ok := reqID.(string); ok {
+				upstreamHeaders.Set("X-Tyk-Parent-Request-Id", requestID)
+			}
+		}
+
+		// append the request headers if any
+		for h, value := range p.TykAPISpec.GraphQL.Proxy.RequestHeaders {
+			val := p.Gw.replaceTykVariables(outreq, value, false)
+			upstreamHeaders.Set(h, val)
+		}
+		execOptions = append(execOptions, graphql.WithUpstreamHeaders(upstreamHeaders))
+
+		err = p.TykAPISpec.GraphQLExecutor.EngineV2.Execute(reqCtx, gqlRequest, &resultWriter, execOptions...)
+		if err != nil {
+			return
+		}
+
+		httpStatus := http.StatusOK
+		header := make(http.Header)
+		header.Set("Content-Type", "application/json")
+
+		if isProxyOnly {
+			proxyOnlyCtx := reqCtx.(*GraphQLProxyOnlyContext)
+			// There is a case in the proxy-only mode where the request can be handled
+			// by the library without calling the upstream.
+			// This is a valid query for proxy-only mode: query { __typename }
+			// In this case, upstreamResponse is nil.
+			// See TT-6419 for further info.
+			if proxyOnlyCtx.upstreamResponse != nil {
+				header = proxyOnlyCtx.upstreamResponse.Header
+				httpStatus = proxyOnlyCtx.upstreamResponse.StatusCode
+			}
+		}
+
+		res = resultWriter.AsHTTPResponse(httpStatus, header)
+		return
+	}
+
+	return nil, false, errors.New("graphql configuration is invalid")
+}
+
+func (p *ReverseProxy) handoverWebSocketConnectionToGraphQLExecutionEngine(roundTripper *TykRoundTripper, conn net.Conn, req *http.Request) {
+	p.TykAPISpec.GraphQLExecutor.Client.Transport = NewGraphQLEngineTransport(DetermineGraphQLEngineTransportType(p.TykAPISpec), roundTripper)
+
+	absLogger := abstractlogger.NewLogrusLogger(log, absLoggerLevel(log.Level))
+	done := make(chan bool)
+	errChan := make(chan error)
+
+	var executorPool subscription.ExecutorPool
+	switch p.TykAPISpec.GraphQL.Version {
+	case apidef.GraphQLConfigVersionNone:
+		fallthrough
+	case apidef.GraphQLConfigVersion1:
+		if p.TykAPISpec.GraphQLExecutor.Engine == nil {
+			log.Error("could not start graphql websocket handler: execution engine is nil")
+			return
+		}
+		executorPool = subscription.NewExecutorV1Pool(p.TykAPISpec.GraphQLExecutor.Engine.NewExecutionHandler())
+	case apidef.GraphQLConfigVersion2:
+		if p.TykAPISpec.GraphQLExecutor.EngineV2 == nil {
+			log.Error("could not start graphql websocket handler: execution engine is nil")
+			return
+		}
+		initialRequestContext := subscription.NewInitialHttpRequestContext(req)
+		executorPool = subscription.NewExecutorV2Pool(p.TykAPISpec.GraphQLExecutor.EngineV2, initialRequestContext)
+	}
+
+	go gqlhttp.HandleWebsocket(done, errChan, conn, executorPool, absLogger)
+	select {
+	case err := <-errChan:
+		log.Error("could not start graphql websocket handler: ", err)
+	case <-done:
+	}
+}
+
+func (p *ReverseProxy) sendRequestToUpstream(roundTripper *TykRoundTripper, outreq *http.Request) (res *http.Response, err error) {
+	return roundTripper.RoundTrip(outreq)
+}
+
 func (p *ReverseProxy) verifyRootCA(tlsConfig *tls.Config, host string) {
 	tlsConfig.InsecureSkipVerify = true
 
@@ -945,353 +1258,6 @@
 		defer span.Finish()
 		ext.SpanKindRPCClient.Set(span)
 		req = req.WithContext(ctx)
->>>>>>> 0dc5d237
-	}
-}
-
-// cleanIdleMemConnProviders checks memconn.Provider instances periodically and
-// deletes idle ones.
-func cleanIdleMemConnProviders(ctx context.Context) {
-	ticker := time.NewTicker(checkIdleMemConnInterval)
-	defer ticker.Stop()
-
-	for {
-		select {
-		case <-ctx.Done():
-			return
-		case <-ticker.C:
-			cleanIdleMemConnProvidersEagerly(time.Now())
-		}
-	}
-}
-
-// getMemConnProvider return the cached memconn.Provider, if it's available in the cache.
-func getMemConnProvider(addr string) (*memconn.Provider, error) {
-	host, _, err := net.SplitHostPort(addr)
-	if err != nil {
-		return nil, err
-	}
-
-<<<<<<< HEAD
-	memConnProviders.mtx.RLock()
-	defer memConnProviders.mtx.RUnlock()
-=======
-	if createTransport {
-		_, timeout := p.CheckHardTimeoutEnforced(p.TykAPISpec, req)
-		//Cisco change
-		//override the connect timeout value if X-Nd-Proxy-Timeout header is set
-		timeout = p.GetTimeoutFromProxyHeader(p.TykAPISpec, req, timeout)
-
-		p.TykAPISpec.HTTPTransport = httpTransport(timeout, rw, req, p)
-		p.TykAPISpec.HTTPTransportCreated = time.Now()
->>>>>>> 0dc5d237
-
-	p, ok := memConnProviders.m[host]
-	if !ok {
-		return nil, fmt.Errorf("no provider found for: %s", addr)
-	}
-
-	return p.provider, nil
-}
-
-// createMemConnProviderIfNeeded creates a new memconn.Provider and net.Listener
-// for the given host.
-func createMemConnProviderIfNeeded(handler http.Handler, r *http.Request) error {
-	memConnProviders.mtx.Lock()
-	defer memConnProviders.mtx.Unlock()
-
-	p, ok := memConnProviders.m[r.Host]
-	if ok {
-		// Clean the providers and close its listener, if it is idle for a while.
-		p.expireAt = time.Now().Add(maxIdleMemConnDuration)
-		return nil
-	}
-
-	provider := &memconn.Provider{}
-	// start in mem listener
-	lis, err := provider.Listen(inMemNetworkType, inMemNetworkName)
-	if err != nil {
-		return err
-	}
-
-	// start http server with in mem listener
-	// Note: do not try to use http.Server it is working only with mux
-	mux := http.NewServeMux()
-	mux.Handle("/", handler)
-
-	go func() { _ = http.Serve(lis, mux) }()
-
-	memConnProviders.m[r.Host] = &memConnProvider{
-		listener: lis,
-		provider: provider,
-		expireAt: time.Now().Add(maxIdleMemConnDuration),
-	}
-	return nil
-}
-
-// memConnClient is used to make request to internal APIs.
-var memConnClient = &http.Client{
-	Transport: &http.Transport{
-		DialContext: func(ctx context.Context, _, addr string) (net.Conn, error) {
-			provider, err := getMemConnProvider(addr)
-			if err != nil {
-				return nil, err
-			}
-			return provider.DialContext(ctx, inMemNetworkType, inMemNetworkName)
-		},
-	},
-}
-
-func handleInMemoryLoop(handler http.Handler, r *http.Request) (resp *http.Response, err error) {
-	err = createMemConnProviderIfNeeded(handler, r)
-	if err != nil {
-		return nil, err
-	}
-
-	r.URL.Scheme = "http"
-	return memConnClient.Do(r)
-}
-
-func (p *ReverseProxy) handleOutboundRequest(roundTripper *TykRoundTripper, outreq *http.Request, w http.ResponseWriter) (res *http.Response, hijacked bool, latency time.Duration, err error) {
-	begin := time.Now()
-	defer func() {
-		latency = time.Since(begin)
-	}()
-
-	if p.TykAPISpec.HasMock {
-		if res, err = p.mockResponse(outreq); res != nil {
-			return
-		}
-	}
-
-	if p.TykAPISpec.GraphQL.Enabled {
-		res, hijacked, err = p.handleGraphQL(roundTripper, outreq, w)
-		return
-	}
-
-	res, err = p.sendRequestToUpstream(roundTripper, outreq)
-	return
-}
-
-func isCORSPreflight(r *http.Request) bool {
-	return r.Method == http.MethodOptions
-}
-
-func (p *ReverseProxy) handleGraphQL(roundTripper *TykRoundTripper, outreq *http.Request, w http.ResponseWriter) (res *http.Response, hijacked bool, err error) {
-	isWebSocketUpgrade := ctxGetGraphQLIsWebSocketUpgrade(outreq)
-	needEngine := needsGraphQLExecutionEngine(p.TykAPISpec)
-
-	switch {
-	case isCORSPreflight(outreq):
-		if needEngine {
-			err = errors.New("options passthrough not allowed")
-			return
-		}
-	case isWebSocketUpgrade:
-		if needEngine {
-			return p.handleGraphQLEngineWebsocketUpgrade(roundTripper, outreq, w)
-		}
-	default:
-		gqlRequest := ctxGetGraphQLRequest(outreq)
-		if gqlRequest == nil {
-			err = errors.New("graphql request is nil")
-			return
-		}
-		gqlRequest.SetHeader(outreq.Header)
-
-		var isIntrospection bool
-		isIntrospection, err = gqlRequest.IsIntrospectionQuery()
-		if err != nil {
-			return
-		}
-
-		if isIntrospection {
-			res, err = p.handleGraphQLIntrospection(gqlRequest)
-			return
-		}
-		if needEngine {
-			return p.handoverRequestToGraphQLExecutionEngine(roundTripper, gqlRequest, outreq)
-		}
-	}
-
-	res, err = p.sendRequestToUpstream(roundTripper, outreq)
-	return
-}
-
-func (p *ReverseProxy) handleGraphQLIntrospection(gqlRequest *graphql.Request) (res *http.Response, err error) {
-	switch p.TykAPISpec.GraphQL.Version {
-	case apidef.GraphQLConfigVersion2:
-		if p.TykAPISpec.GraphQLExecutor.EngineV2 == nil {
-			err = errors.New("execution engine is nil")
-			return
-		}
-
-		reqCtx := context.Background()
-		resultWriter := graphql.NewEngineResultWriter()
-		err = p.TykAPISpec.GraphQLExecutor.EngineV2.Execute(reqCtx, gqlRequest, &resultWriter)
-		if err != nil {
-			return
-		}
-
-		httpStatus := http.StatusOK
-		headers := make(http.Header)
-		headers.Set("Content-Type", "application/json")
-		res = resultWriter.AsHTTPResponse(httpStatus, headers)
-		return
-	default:
-		var result *graphql.ExecutionResult
-		result, err = graphql.SchemaIntrospection(p.TykAPISpec.GraphQLExecutor.Schema)
-		if err != nil {
-			return
-		}
-
-		res = result.GetAsHTTPResponse()
-		return
-	}
-}
-
-func (p *ReverseProxy) handleGraphQLEngineWebsocketUpgrade(roundTripper *TykRoundTripper, r *http.Request, w http.ResponseWriter) (res *http.Response, hijacked bool, err error) {
-	conn, err := p.wsUpgrader.Upgrade(w, r, http.Header{
-		header.SecWebSocketProtocol: {GraphQLWebSocketProtocol},
-	})
-	if err != nil {
-		p.logger.Error("websocket upgrade for GraphQL engine failed: ", err)
-		return nil, false, err
-	}
-
-	p.handoverWebSocketConnectionToGraphQLExecutionEngine(roundTripper, conn.UnderlyingConn(), r)
-	return nil, true, nil
-}
-
-func (p *ReverseProxy) handoverRequestToGraphQLExecutionEngine(roundTripper *TykRoundTripper, gqlRequest *graphql.Request, outreq *http.Request) (res *http.Response, hijacked bool, err error) {
-	p.TykAPISpec.GraphQLExecutor.Client.Transport = NewGraphQLEngineTransport(DetermineGraphQLEngineTransportType(p.TykAPISpec), roundTripper)
-
-	switch p.TykAPISpec.GraphQL.Version {
-	case apidef.GraphQLConfigVersionNone:
-		fallthrough
-	case apidef.GraphQLConfigVersion1:
-		if p.TykAPISpec.GraphQLExecutor.Engine == nil {
-			err = errors.New("execution engine is nil")
-			return
-		}
-
-		var result *graphql.ExecutionResult
-		result, err = p.TykAPISpec.GraphQLExecutor.Engine.Execute(context.Background(), gqlRequest, graphql.ExecutionOptions{ExtraArguments: gqlRequest.Variables})
-		if err != nil {
-			return
-		}
-
-		res = result.GetAsHTTPResponse()
-		return
-	case apidef.GraphQLConfigVersion2:
-		if p.TykAPISpec.GraphQLExecutor.EngineV2 == nil {
-			err = errors.New("execution engine is nil")
-			return
-		}
-
-		isProxyOnly := isGraphQLProxyOnly(p.TykAPISpec)
-		reqCtx := context.Background()
-		if isProxyOnly {
-			reqCtx = NewGraphQLProxyOnlyContext(context.Background(), outreq)
-		}
-
-		resultWriter := graphql.NewEngineResultWriter()
-		execOptions := []graphql.ExecutionOptionsV2{
-			graphql.WithBeforeFetchHook(p.TykAPISpec.GraphQLExecutor.HooksV2.BeforeFetchHook),
-			graphql.WithAfterFetchHook(p.TykAPISpec.GraphQLExecutor.HooksV2.AfterFetchHook),
-		}
-
-		// if this context vars are enabled and this is a supergraph, inject the sub request id header
-		upstreamHeaders := http.Header{}
-		if p.TykAPISpec.EnableContextVars && p.TykAPISpec.GraphQL.ExecutionMode == apidef.GraphQLExecutionModeSupergraph {
-			ctxData := ctxGetData(outreq)
-			if reqID, exists := ctxData["request_id"]; !exists {
-				log.Warn("context variables enabled but request_id missing")
-			} else if requestID, ok := reqID.(string); ok {
-				upstreamHeaders.Set("X-Tyk-Parent-Request-Id", requestID)
-			}
-		}
-
-		// append the request headers if any
-		for h, value := range p.TykAPISpec.GraphQL.Proxy.RequestHeaders {
-			val := p.Gw.replaceTykVariables(outreq, value, false)
-			upstreamHeaders.Set(h, val)
-		}
-		execOptions = append(execOptions, graphql.WithUpstreamHeaders(upstreamHeaders))
-
-		err = p.TykAPISpec.GraphQLExecutor.EngineV2.Execute(reqCtx, gqlRequest, &resultWriter, execOptions...)
-		if err != nil {
-			return
-		}
-
-		httpStatus := http.StatusOK
-		header := make(http.Header)
-		header.Set("Content-Type", "application/json")
-
-		if isProxyOnly {
-			proxyOnlyCtx := reqCtx.(*GraphQLProxyOnlyContext)
-			// There is a case in the proxy-only mode where the request can be handled
-			// by the library without calling the upstream.
-			// This is a valid query for proxy-only mode: query { __typename }
-			// In this case, upstreamResponse is nil.
-			// See TT-6419 for further info.
-			if proxyOnlyCtx.upstreamResponse != nil {
-				header = proxyOnlyCtx.upstreamResponse.Header
-				httpStatus = proxyOnlyCtx.upstreamResponse.StatusCode
-			}
-		}
-
-		res = resultWriter.AsHTTPResponse(httpStatus, header)
-		return
-	}
-
-	return nil, false, errors.New("graphql configuration is invalid")
-}
-
-func (p *ReverseProxy) handoverWebSocketConnectionToGraphQLExecutionEngine(roundTripper *TykRoundTripper, conn net.Conn, req *http.Request) {
-	p.TykAPISpec.GraphQLExecutor.Client.Transport = NewGraphQLEngineTransport(DetermineGraphQLEngineTransportType(p.TykAPISpec), roundTripper)
-
-	absLogger := abstractlogger.NewLogrusLogger(log, absLoggerLevel(log.Level))
-	done := make(chan bool)
-	errChan := make(chan error)
-
-	var executorPool subscription.ExecutorPool
-	switch p.TykAPISpec.GraphQL.Version {
-	case apidef.GraphQLConfigVersionNone:
-		fallthrough
-	case apidef.GraphQLConfigVersion1:
-		if p.TykAPISpec.GraphQLExecutor.Engine == nil {
-			log.Error("could not start graphql websocket handler: execution engine is nil")
-			return
-		}
-		executorPool = subscription.NewExecutorV1Pool(p.TykAPISpec.GraphQLExecutor.Engine.NewExecutionHandler())
-	case apidef.GraphQLConfigVersion2:
-		if p.TykAPISpec.GraphQLExecutor.EngineV2 == nil {
-			log.Error("could not start graphql websocket handler: execution engine is nil")
-			return
-		}
-		initialRequestContext := subscription.NewInitialHttpRequestContext(req)
-		executorPool = subscription.NewExecutorV2Pool(p.TykAPISpec.GraphQLExecutor.EngineV2, initialRequestContext)
-	}
-
-	go gqlhttp.HandleWebsocket(done, errChan, conn, executorPool, absLogger)
-	select {
-	case err := <-errChan:
-		log.Error("could not start graphql websocket handler: ", err)
-	case <-done:
-	}
-}
-
-func (p *ReverseProxy) sendRequestToUpstream(roundTripper *TykRoundTripper, outreq *http.Request) (res *http.Response, err error) {
-	return roundTripper.RoundTrip(outreq)
-}
-
-func (p *ReverseProxy) WrappedServeHTTP(rw http.ResponseWriter, req *http.Request, withCache bool) ProxyResponse {
-	if trace.IsEnabled() {
-		span, ctx := trace.Span(req.Context(), req.URL.Path)
-		defer span.Finish()
-		ext.SpanKindRPCClient.Set(span)
-		req = req.WithContext(ctx)
 	}
 	var roundTripper *TykRoundTripper
 
@@ -1405,6 +1371,10 @@
 
 	if createTransport {
 		_, timeout := p.CheckHardTimeoutEnforced(p.TykAPISpec, req)
+		//Cisco change
+		//override the connect timeout value if X-Nd-Proxy-Timeout header is set
+		timeout = p.GetTimeoutFromProxyHeader(p.TykAPISpec, req, timeout)
+
 		p.TykAPISpec.HTTPTransport = p.httpTransport(timeout, rw, req, outreq)
 		p.TykAPISpec.HTTPTransportCreated = time.Now()
 	}
@@ -1414,6 +1384,35 @@
 	if roundTripper.transport != nil {
 		roundTripper.transport.TLSClientConfig.Certificates = tlsCertificates
 	}
+
+	/*
+	p.TykAPISpec.Lock()
+
+	// create HTTP transport
+	createTransport := p.TykAPISpec.HTTPTransport == nil
+
+	// Check if timeouts are set for this endpoint
+	if !createTransport && config.Global().MaxConnTime != 0 {
+		createTransport = time.Since(p.TykAPISpec.HTTPTransportCreated) > time.Duration(config.Global().MaxConnTime)*time.Second
+	}
+
+	if createTransport {
+		_, timeout := p.CheckHardTimeoutEnforced(p.TykAPISpec, req)
+		//Cisco change
+		//override the connect timeout value if X-Nd-Proxy-Timeout header is set
+		timeout = p.GetTimeoutFromProxyHeader(p.TykAPISpec, req, timeout)
+
+		p.TykAPISpec.HTTPTransport = httpTransport(timeout, rw, req, p)
+		p.TykAPISpec.HTTPTransportCreated = time.Now()
+
+		p.logger.Debug("Creating new transport")
+	}
+
+	roundTripper = p.TykAPISpec.HTTPTransport
+
+	p.TykAPISpec.Unlock()
+	*/
+
 	p.TykAPISpec.Unlock()
 
 	if outreq.URL.Scheme == "h2c" {
@@ -2065,24 +2064,8 @@
 		return false, ""
 	}
 
-<<<<<<< HEAD
 	connection := strings.ToLower(strings.TrimSpace(req.Header.Get(header.Connection)))
 	if connection != "upgrade" {
-=======
-	contentType := strings.ToLower(strings.TrimSpace(req.Header.Get(headers.Accept)))
-	if contentType == "text/event-stream" {
-		return true, ""
-	}
-
-	// connection := strings.ToLower(strings.TrimSpace(req.Header.Get(headers.Connection)))
-	// if connection != "upgrade" {
-	// 	return false, ""
-	// }
-
-	//Firefox sends Connection: [keep-alive, Upgrade] which breaks TyK Connection upgrade header parsing
-	//Using gorilla websocket function to correclty parse the Connection header
-	if !tokenListContainsValue(req.Header, "Connection", "upgrade") {
->>>>>>> 0dc5d237
 		return false, ""
 	}
 
@@ -2094,11 +2077,11 @@
 	return false, ""
 }
 
-<<<<<<< HEAD
 // IsGrpcStreaming  determines wether a request represents a grpc streaming req
 func IsGrpcStreaming(r *http.Request) bool {
 	return r.ContentLength == -1 && r.Header.Get(header.ContentType) == "application/grpc"
-=======
+}
+
 // tokenListContainsValue returns true if the 1#token header with the given
 // name contains a token equal to value with ASCII case folding.
 func tokenListContainsValue(header http.Header, name string, value string) bool {
@@ -2253,5 +2236,4 @@
 		}
 	}
 	return s == t
->>>>>>> 0dc5d237
 }