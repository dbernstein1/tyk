--- conflicted
+++ resolved
@@ -322,8 +322,6 @@
 	log.Debug("Started proxy")
 	defer s.Base().UpdateRequestSession(r)
 
-<<<<<<< HEAD
-=======
 	log.Debug("Check update_host_header")
 	if len(s.Spec.Proxy.UpdateHostHeader) > 0 {
 		//Normalize header
@@ -395,7 +393,6 @@
 		r.URL.RawPath = strings.Replace(r.URL.RawPath, part+"/", "", 1)
 	}
 
->>>>>>> 0dc5d237
 	// Make sure we get the correct target URL
 	s.Spec.SanitizeProxyPaths(r)
 
