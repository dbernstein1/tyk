--- conflicted
+++ resolved
@@ -580,9 +580,6 @@
 	return a.processRPCDefinitions(apiCollection, gw)
 }
 
-<<<<<<< HEAD
-func (a APIDefinitionLoader) processRPCDefinitions(apiCollection string, gw *Gateway) ([]*APISpec, error) {
-=======
 // FromCloud will connect and download ApiDefintions from a Mongo DB instance.
 func (a APIDefinitionLoader) FromRedis(db config.RedisDBAppConfOptionsConfig) ([]*APISpec, error) {
 	var specs []*APISpec
@@ -611,7 +608,6 @@
 }
 
 func (a APIDefinitionLoader) processRPCDefinitions(apiCollection string) ([]*APISpec, error) {
->>>>>>> 0dc5d237
 
 	var payload []nestedApiDefinition
 	if err := json.Unmarshal([]byte(apiCollection), &payload); err != nil {
