--- conflicted
+++ resolved
@@ -1944,10 +1944,6 @@
 	}
 }
 
-<<<<<<< HEAD
-func (gw *Gateway) createKeyHandler(w http.ResponseWriter, r *http.Request) {
-	newSession := new(user.SessionState)
-=======
 func hotReloadHandler(w http.ResponseWriter, r *http.Request) {
 	m.Lock()
 	defer m.Unlock()
@@ -1970,9 +1966,8 @@
 	doJSONWrite(w, http.StatusOK, apiOk(""))
 }
 
-func createKeyHandler(w http.ResponseWriter, r *http.Request) {
-	newSession := user.NewSessionState()
->>>>>>> 0dc5d237
+func (gw *Gateway) createKeyHandler(w http.ResponseWriter, r *http.Request) {
+	newSession := new(user.SessionState)
 	if err := json.NewDecoder(r.Body).Decode(newSession); err != nil {
 		log.WithFields(logrus.Fields{
 			"prefix": "api",
