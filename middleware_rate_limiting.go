package main

import (
	"errors"
	"net/http"
<<<<<<< HEAD
	"github.com/gorilla/context"
	"github.com/Sirupsen/logrus"
=======
>>>>>>> ba8cd641
	"strconv"

	"github.com/gorilla/context"

	"github.com/TykTechnologies/logrus"
)

var sessionLimiter = SessionLimiter{}
var sessionMonitor = Monitor{}

// RateLimitAndQuotaCheck will check the incomming request and key whether it is within it's quota and
// within it's rate limit, it makes use of the SessionLimiter object to do this
type RateLimitAndQuotaCheck struct {
	*TykMiddleware
}

func (k *RateLimitAndQuotaCheck) GetName() string {
	return "RateLimitAndQuotaCheck"
}

// New lets you do any initialisations for the object can be done here
func (k *RateLimitAndQuotaCheck) New() {}

// GetConfig retrieves the configuration from the API config - we user mapstructure for this for simplicity
func (k *RateLimitAndQuotaCheck) GetConfig() (interface{}, error) {
	return nil, nil
}

func (k *RateLimitAndQuotaCheck) IsEnabledForSpec() bool {
	return !k.TykMiddleware.Spec.DisableRateLimit || !k.TykMiddleware.Spec.DisableQuota
}

func (k *RateLimitAndQuotaCheck) handleRateLimitFailure(r *http.Request, authHeaderValue string) (error, int) {
	log.WithFields(logrus.Fields{
		"path":   r.URL.Path,
		"origin": GetIPFromRequest(r),
		"key":    authHeaderValue,
	}).Info("Key rate limit exceeded.")

	// Fire a rate limit exceeded event
	k.TykMiddleware.FireEvent(EventRateLimitExceeded, EventRateLimitExceededMeta{
		EventMetaDefault: EventMetaDefault{Message: "Key Rate Limit Exceeded", OriginatingRequest: EncodeRequestToEvent(r)},
		Path:             r.URL.Path,
		Origin:           GetIPFromRequest(r),
		Key:              authHeaderValue,
	})

	// Report in health check
	ReportHealthCheckValue(k.Spec.Health, Throttle, "-1")

	return errors.New("Rate limit exceeded"), 429
}

func (k *RateLimitAndQuotaCheck) handleQuotaFailure(r *http.Request, authHeaderValue string) (error, int) {
	log.WithFields(logrus.Fields{
		"path":   r.URL.Path,
		"origin": GetIPFromRequest(r),
		"key":    authHeaderValue,
	}).Info("Key quota limit exceeded.")

	// Fire a quota exceeded event
	k.TykMiddleware.FireEvent(EventQuotaExceeded, EventQuotaExceededMeta{
		EventMetaDefault: EventMetaDefault{Message: "Key Quota Limit Exceeded", OriginatingRequest: EncodeRequestToEvent(r)},
		Path:             r.URL.Path,
		Origin:           GetIPFromRequest(r),
		Key:              authHeaderValue,
	})

	// Report in health check
	ReportHealthCheckValue(k.Spec.Health, QuotaViolation, "-1")

	return errors.New("Quota exceeded"), 403
}

func (k *RateLimitAndQuotaCheck) doSessionWrite(r *http.Request, authHeaderValue string, thisSessionState *SessionState) {
	if !config.UseAsyncSessionWrite {
		k.Spec.SessionManager.UpdateSession(authHeaderValue, *thisSessionState, GetLifetime(k.Spec, thisSessionState))
		context.Set(r, SessionData, *thisSessionState)
	} else {
		go k.Spec.SessionManager.UpdateSession(authHeaderValue, *thisSessionState, GetLifetime(k.Spec, thisSessionState))
		go context.Set(r, SessionData, *thisSessionState)
	}
}

// ProcessRequest will run any checks on the request on the way through the system, return an error to have the chain fail
func (k *RateLimitAndQuotaCheck) ProcessRequest(w http.ResponseWriter, r *http.Request, configuration interface{}) (error, int) {
	sessionState := context.Get(r, SessionData).(SessionState)
	authHeaderValue := context.Get(r, AuthHeaderValue).(string)

	storeRef := k.Spec.SessionManager.GetStore()

	oldQuotaRenewal := sessionState.QuotaRenews
	forwardMessage, reason := sessionLimiter.ForwardMessage(&sessionState,
		authHeaderValue,
		storeRef,
		!k.Spec.DisableRateLimit,
		!k.Spec.DisableQuota)

	// If either are disabled, or the session has been modified, save the write roundtrip
	if k.Spec.DisableRateLimit == false || k.Spec.DisableQuota == false {
		// If we are using the distributed counter, we don;t need to write data here,
		// the flusher will take care of it
		if config.UseDistributedQuotaCounter == false {
			// Ensure quota and rate data for this session are recorded
			k.doSessionWrite(r, authHeaderValue, &sessionState)
		} else {
			// For DRL Users, only write if there's been a change in the quota renewal
			if sessionState.QuotaRenews != oldQuotaRenewal {
				k.doSessionWrite(r, authHeaderValue, &sessionState)
			}
		}
	}

	log.Debug("SessionState: ", sessionState)

	if k.Spec.DisableQuota == false {
		// Add resource headers
		w.Header().Add("X-RateLimit-Limit", strconv.Itoa(int(sessionState.QuotaMax)))
		w.Header().Add("X-RateLimit-Remaining", strconv.Itoa(int(sessionState.QuotaRemaining)))
		w.Header().Add("X-RateLimit-Reset", strconv.Itoa(int(sessionState.QuotaRenews)))
	}

	if !forwardMessage {
		// TODO Use an Enum!
		if reason == 1 {
			return k.handleRateLimitFailure(r, authHeaderValue)
		} else if reason == 2 {
			return k.handleQuotaFailure(r, authHeaderValue)
		}

		// Other reason? Still not allowed
		return errors.New("Access denied"), 403
	}
	// Run the trigger monitor
	if config.Monitor.MonitorUserKeys {
		sessionMonitor.Check(&sessionState, authHeaderValue)
	}

	// Request is valid, carry on
	return nil, 200
}<|MERGE_RESOLUTION|>--- conflicted
+++ resolved
@@ -3,16 +3,10 @@
 import (
 	"errors"
 	"net/http"
-<<<<<<< HEAD
-	"github.com/gorilla/context"
-	"github.com/Sirupsen/logrus"
-=======
->>>>>>> ba8cd641
 	"strconv"
 
+	"github.com/Sirupsen/logrus"
 	"github.com/gorilla/context"
-
-	"github.com/TykTechnologies/logrus"
 )
 
 var sessionLimiter = SessionLimiter{}
