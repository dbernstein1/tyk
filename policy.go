package main

import (
	"encoding/json"
	"github.com/Sirupsen/logrus"
	"gopkg.in/mgo.v2/bson"
	"io/ioutil"
	"net/http"
	"time"
)

type Policy struct {
	MID              bson.ObjectId               `bson:"_id,omitempty" json:"_id"`
	ID               string                      `bson:"id,omitempty" json:"id"`
	OrgID            string                      `bson:"org_id" json:"org_id"`
	Rate             float64                     `bson:"rate" json:"rate"`
	Per              float64                     `bson:"per" json:"per"`
	QuotaMax         int64                       `bson:"quota_max" json:"quota_max"`
	QuotaRenewalRate int64                       `bson:"quota_renewal_rate" json:"quota_renewal_rate"`
	AccessRights     map[string]AccessDefinition `bson:"access_rights" json:"access_rights"`
	HMACEnabled      bool                        `bson:"hmac_enabled" json:"hmac_enabled"`
	Active           bool                        `bson:"active" json:"active"`
	IsInactive       bool                        `bson:"is_inactive" json:"is_inactive"`
	Tags             []string                    `bson:"tags" json:"tags"`
	KeyExpiresIn     int64                       `bson:"key_expires_in" json:"key_expires_in"`
	Partitions       struct {
		Quota     bool `bson:"quota" json:"quota"`
		RateLimit bool `bson:"rate_limit" json:"rate_limit"`
		Acl       bool `bson:"acl" json:"acl"`
	} `bson:"partitions" json:"partitions"`
	LastUpdated string `bson:"last_updated" json:"last_updated"`
}

type DBAccessDefinition struct {
	APIName     string       `json:"apiname"`
	APIID       string       `json:"apiid"`
	Versions    []string     `json:"versions"`
	AllowedURLs []AccessSpec `bson:"allowed_urls"  json:"allowed_urls"` // mapped string MUST be a valid regex
}

func (d *DBAccessDefinition) ToRegularAD() AccessDefinition {
	thisAD := AccessDefinition{
		APIName:     d.APIName,
		APIID:       d.APIID,
		Versions:    d.Versions,
		AllowedURLs: d.AllowedURLs,
	}

	return thisAD
}

type DBPolicy struct {
	Policy
	AccessRights map[string]DBAccessDefinition `bson:"access_rights" json:"access_rights"`
}

func (d *DBPolicy) ToRegularPolicy() Policy {
	thisPolicy := Policy(d.Policy)
	thisPolicy.AccessRights = make(map[string]AccessDefinition)

	for k, v := range d.AccessRights {
		thisPolicy.AccessRights[k] = v.ToRegularAD()
	}

	return thisPolicy
}

func LoadPoliciesFromFile(filePath string) map[string]Policy {
	policies := make(map[string]Policy)

	policyConfig, err := ioutil.ReadFile(filePath)
	if err != nil {
		log.WithFields(logrus.Fields{
			"prefix": "policy",
		}).Error("Couldn't load policy file: ", err)
		return policies
	}

	mErr := json.Unmarshal(policyConfig, &policies)
	if mErr != nil {
		log.WithFields(logrus.Fields{
			"prefix": "policy",
		}).Error("Couldn't unmarshal policies: ", mErr)
	}

	return policies
}

// LoadPoliciesFromDashboard will connect and download Policies from a Tyk Dashboard instance.
func LoadPoliciesFromDashboard(endpoint string, secret string, allowExplicit bool) map[string]Policy {

	policies := make(map[string]Policy)

	// Get the definitions
	newRequest, err := http.NewRequest("GET", endpoint, nil)
	if err != nil {
		log.Error("Failed to create request: ", err)
	}

	newRequest.Header.Add("authorization", secret)
	newRequest.Header.Add("x-tyk-nodeid", NodeID)

	ServiceNonceMutex.Lock()
	defer ServiceNonceMutex.Unlock()
	newRequest.Header.Add("x-tyk-nonce", ServiceNonce)

	c := &http.Client{
		Timeout: 5*time.Second,
	}
<<<<<<< HEAD
	
	log.Debug("Calling: ", endpoint)
=======
>>>>>>> 2117e5c2
	response, reqErr := c.Do(newRequest)
	
	if reqErr != nil {
		log.Error("Request failed: ", reqErr)
		return policies
	}

	defer response.Body.Close()
	retBody, err := ioutil.ReadAll(response.Body)

	if err != nil {
		log.Error("Failed to read body: ", err)
		return policies
	}

	// Extract Policies
	type NodeResponseOK struct {
		Status  string
		Message []DBPolicy
		Nonce   string
	}

	thisList := NodeResponseOK{}

	decErr := json.Unmarshal(retBody, &thisList)
	if decErr != nil {
		log.Error("Failed to decode body: ", decErr)
		return policies
	}

<<<<<<< HEAD
=======
	
>>>>>>> 2117e5c2
	ServiceNonce = thisList.Nonce
	log.Debug("Loading Policies Finished: Nonce Set: ", ServiceNonce)

	for _, p := range thisList.Message {
		thisID := p.MID.Hex()
		if allowExplicit {
			if p.ID != "" {
				thisID = p.ID
			}
		}
		p.ID = thisID
		_, foundP := policies[thisID]
		if !foundP {
			policies[thisID] = p.ToRegularPolicy()
			log.WithFields(logrus.Fields{
				"prefix": "policy",
			}).Info("--> Processing policy ID: ", p.ID)
			log.Debug("POLICY ACCESS RIGHTS: ", p.AccessRights)
		} else {
			log.WithFields(logrus.Fields{
				"prefix":   "policy",
				"policyID": p.ID,
				"OrgID":    p.OrgID,
			}).Warning("--> Skipping policy, new item has a duplicate ID!")
		}
	}

	return policies
}

func LoadPoliciesFromRPC(orgId string) map[string]Policy {
	dbPolicyList := make([]Policy, 0)
	policies := make(map[string]Policy)

	store := &RPCStorageHandler{UserKey: config.SlaveOptions.APIKey, Address: config.SlaveOptions.ConnectionString}
	store.Connect()

	rpcPolicies := store.GetPolicies(orgId)

	store.Disconnect()

	jErr1 := json.Unmarshal([]byte(rpcPolicies), &dbPolicyList)

	if jErr1 != nil {
		log.WithFields(logrus.Fields{
			"prefix": "policy",
		}).Error("Failed decode: ", jErr1)
		return policies
	}

	log.WithFields(logrus.Fields{
		"prefix": "policy",
	}).Info("Policies found: ", len(dbPolicyList))
	for _, p := range dbPolicyList {
		p.ID = p.MID.Hex()
		policies[p.MID.Hex()] = p
		log.WithFields(logrus.Fields{
			"prefix": "policy",
		}).Info("--> Processing policy ID: ", p.ID)
	}

	return policies
}<|MERGE_RESOLUTION|>--- conflicted
+++ resolved
@@ -105,15 +105,11 @@
 	newRequest.Header.Add("x-tyk-nonce", ServiceNonce)
 
 	c := &http.Client{
-		Timeout: 5*time.Second,
-	}
-<<<<<<< HEAD
-	
-	log.Debug("Calling: ", endpoint)
-=======
->>>>>>> 2117e5c2
+		Timeout: 5 * time.Second,
+	}
+
 	response, reqErr := c.Do(newRequest)
-	
+
 	if reqErr != nil {
 		log.Error("Request failed: ", reqErr)
 		return policies
@@ -142,10 +138,6 @@
 		return policies
 	}
 
-<<<<<<< HEAD
-=======
-	
->>>>>>> 2117e5c2
 	ServiceNonce = thisList.Nonce
 	log.Debug("Loading Policies Finished: Nonce Set: ", ServiceNonce)
 
